--- conflicted
+++ resolved
@@ -1,33 +1,24 @@
-<<<<<<< HEAD
 #include <cstdio>
 #include <vector>
 #include <sstream>
 #include <fstream>
+#include <iostream>
 #include <iomanip>
 
-#include <pthread.h>
-
 #include <UnitTest++.h>
 
+#include <tightdb/group_shared.hpp>
 #include <tightdb/file.hpp>
-#include <tightdb/group_shared.hpp>
+#include <tightdb/bind.hpp>
+
+#include "util/thread_wrapper.hpp"
+
 #include "testsettings.hpp"
 
 using namespace std;
 using namespace tightdb;
 
 namespace {
-
-template<class T> struct mem_buf {
-    mem_buf(std::size_t size): m_ptr(new T[size]) {}
-    ~mem_buf() { delete[] m_ptr; }
-    T* get()             { return m_ptr; }
-    const T* get() const { return m_ptr; }
-    T& operator[](std::size_t i)             { return m_ptr[i]; }
-    const T& operator[](std::size_t i) const { return m_ptr[i]; }
-private:
-    T* m_ptr;
-};
 
 
 enum MyEnum { moja, mbili, tatu, nne, tano, sita, saba, nane, tisa, kumi,
@@ -55,11 +46,18 @@
 const int num_threads = 23;
 const int num_rounds  = 2;
 
-#ifdef TIGHTDB_BYPASS_BINARYDATA_BUG
-    const size_t max_bin_size = 512;
-#else
-    const size_t max_bin_size = 1024;
-#endif
+// FIXME: TightDB currently imposes a limitation on the number of
+// elements in any array node. It must not exceed 2**24. Because a
+// single array is used to hold all the strings (or blobs) of a leaf
+// in the B+-tree, the maximum size of a stored string (and of a
+// stored blob) can be calculated as (2**24 /
+// TIGHTDB_MAX_LIST_SIZE). It is extremely unfortunate that the string
+// size limitation is a function of TIGHTDB_MAX_LIST_SIZE. The
+// limitation should be entirely removed, but that requires a
+// non-trivial change that will also break the file format.
+const size_t max_blob_size = 0x1000000 / TIGHTDB_MAX_LIST_SIZE / 2; // Dividing by two to be on the safe side.
+const size_t max_string_size = max_blob_size - 1; // Discount the mandatory null-terminator.
+
 
 void round(SharedGroup& db, int index)
 {
@@ -72,7 +70,7 @@
             table->add(0, false, moja, time_t(), "", BinaryData(0,0), 0, Mixed(int64_t()));
             const char binary_data[] = { 7, 6, 5, 7, 6, 5, 4, 3, 113 };
             table->add(749321, true, kumi_na_tatu, time_t(99992), "click",
-                       BinaryData(binary_data, sizeof(binary_data)), 0, Mixed("fido"));
+                       BinaryData(binary_data, sizeof binary_data), 0, Mixed("fido"));
         }
         wt.commit();
     }
@@ -175,8 +173,8 @@
         MyTable::Ref table = wt.get_table<MyTable>("my_table");
         MySubtable::Ref subtable = table[0].eta;
         MySubsubtable::Ref subsubtable = subtable[0].bar;
-        const size_t size = (512 + index%1024) * max_bin_size;
-        mem_buf<char> data(size);
+        size_t size = ((512 + index%1024) * 1024) % max_blob_size;
+        UniquePtr<char[]> data(new char[size]);
         for (size_t i=0; i<size; ++i)
             data[i] = static_cast<unsigned char>((i+index) * 677 % 256);
         subsubtable[index].binary = BinaryData(data.get(), size);
@@ -194,8 +192,8 @@
     {
         WriteTransaction wt(db); // Write transaction #11
         MyTable::Ref table = wt.get_table<MyTable>("my_table");
-        const size_t size = (512 + (333 + 677*index) % 1024) * max_bin_size;
-        mem_buf<char> data(size);
+        size_t size = ((512 + (333 + 677*index) % 1024) * 1024) % max_blob_size;
+        UniquePtr<char[]> data(new char[size]);
         for (size_t i=0; i<size; ++i)
             data[i] = static_cast<unsigned char>((i+index+73) * 677 % 256);
         table[index%2].zeta = BinaryData(data.get(), size);
@@ -218,8 +216,8 @@
     {
         WriteTransaction wt(db); // Write transaction #13
         MyTable::Ref table = wt.get_table<MyTable>("my_table");
-        const size_t size = (512 + (333 + 677*index) % 1024) * 327;
-        mem_buf<char> data(size);
+        size_t size = (512 + (333 + 677*index) % 1024) * 327;
+        UniquePtr<char[]> data(new char[size]);
         for (size_t i=0; i<size; ++i)
             data[i] = static_cast<unsigned char>((i+index+73) * 677 % 256);
         table[(index+1)%2].zeta = BinaryData(data.get(), size);
@@ -239,10 +237,10 @@
             subtable->add();
             subtable->add();
         }
-        const int n = 1 + 13 / (1+index);
+        int n = 1 + 13 / (1+index);
         for (int i=0; i<n; ++i) {
-            const BinaryData bin(0,0);
-            const Mixed mix = int64_t(i);
+            BinaryData bin(0,0);
+            Mixed mix = int64_t(i);
             subtable->add(0, false, moja,  time_t(), "alpha",   bin, 0, mix);
             subtable->add(1, false, mbili, time_t(), "beta",    bin, 0, mix);
             subtable->add(2, false, tatu,  time_t(), "gamma",   bin, 0, mix);
@@ -277,11 +275,11 @@
         else {
             subsubtable = subtable[0].theta.set_subtable<MyTable>();
         }
-        const size_t size = (17 + 233*index) % 523;
-        mem_buf<char> data(size);
+        size_t size = (17 + 233*index) % 523;
+        UniquePtr<char[]> data(new char[size]);
         for (size_t i=0; i<size; ++i)
             data[i] = static_cast<unsigned char>((i+index+79) * 677 % 256);
-        const BinaryData bin(data.get(), size);
+        BinaryData bin(data.get(), size);
         subsubtable->add(0, false, nne,  0, "", bin, 0, Mixed(int64_t(index*13)));
         subsubtable->add(1, false, tano, 0, "", bin, 0, Mixed(index%2==0?false:true));
         subsubtable->add(2, false, sita, 0, "", bin, 0, Mixed(Date(index*13)));
@@ -302,7 +300,7 @@
         else {
             subsubtable = subtable[1].theta.set_subtable<MySubtable>();
         }
-        const int num = 8;
+        int num = 8;
         for (int i=0; i<num; ++i) {
             subsubtable->add(i, 0);
         }
@@ -312,7 +310,7 @@
         }
         for (int i=0; i<3; ++i) {
             for (int j=0; j<num; j+=2) {
-                const BinaryData bin(0,0);
+                BinaryData bin(0,0);
                 subsubsubtables[j]->add((i-j)*index-19, bin);
             }
         }
@@ -340,7 +338,7 @@
         else {
             subsubtable = subtable[2].theta.set_subtable<MySubsubtable>();
         }
-        const int num = 9;
+        int num = 9;
         for (int i=0; i<num; ++i) {
             subsubtable->add(i, BinaryData(0,0));
         }
@@ -362,7 +360,7 @@
             // FIXME: Reenable this when it works!!!
 //            subsubtable->column().value.set_index();
         }
-        const int num = 9;
+        int num = 9;
         for (int i=0; i<num; ++i) {
             subsubtable->add(i, BinaryData(0,0));
         }
@@ -379,44 +377,6 @@
     }
 }
 
-
-struct ThreadWrapper {
-    void run(int index, string database_path)
-    {
-        m_index         = index;
-        m_database_path = database_path;
-        m_error         = false;
-        const int rc = pthread_create(&m_pthread, 0, &ThreadWrapper::run, this);
-        if (rc != 0) throw runtime_error("pthread_create() failed");
-    }
-
-    // Returns 'true' on error
-    bool join()
-    {
-        const int rc = pthread_join(m_pthread, 0);
-        if (rc != 0) throw runtime_error("pthread_join() failed");
-        return m_error;
-    }
-
-private:
-    pthread_t m_pthread;
-    int m_index;
-    string m_database_path;
-    bool m_error;
-
-    static void* run(void* arg)
-    {
-        ThreadWrapper &e = *static_cast<ThreadWrapper*>(arg);
-        try {
-            thread(e.m_index, e.m_database_path);
-        }
-        catch (...) {
-            e.m_error = true;
-        }
-        return 0;
-    }
-};
-
 } // anonymous namespace
 
 
@@ -428,16 +388,22 @@
 
     // Run N rounds in each thread
     {
-        ThreadWrapper threads[num_threads];
+        test_util::ThreadWrapper threads[num_threads];
 
         // Start threads
         for (int i=0; i<num_threads; ++i) {
-            threads[i].run(i, database_path);
+            threads[i].start(util::bind(&thread, i, database_path));
         }
 
         // Wait for threads to finish
         for (int i=0; i<num_threads; ++i) {
-            CHECK(!threads[i].join());
+            bool thread_has_thrown = false;
+            string except_msg;
+            if (threads[i].join(except_msg)) {
+                cerr << "Exception thrown in thread "<<i<<": "<<except_msg<<"\n";
+                thread_has_thrown = true;
+            }
+            CHECK(!thread_has_thrown);
         }
     }
 
@@ -480,8 +446,8 @@
         MySubsubtable::ConstRef subsubtable = subtable[0].bar;
         for (int i=0; i<num_threads; ++i) {
             CHECK_EQUAL(1000+i, subsubtable[i].value);
-            const size_t size = (512 + i%1024) * max_bin_size;
-            mem_buf<char> data(size);
+            size_t size = ((512 + i%1024) * 1024) % max_blob_size;
+            UniquePtr<char[]> data(new char[size]);
             for (size_t j=0; j<size; ++j)
                 data[j] = static_cast<unsigned char>((j+i) * 677 % 256);
             CHECK_EQUAL(BinaryData(data.get(), size), subsubtable[i].binary);
@@ -547,521 +513,4 @@
         }
     }
     // End of read transaction
-=======
-#include <cstdio>
-#include <vector>
-#include <sstream>
-#include <fstream>
-#include <iostream>
-#include <iomanip>
-
-#include <UnitTest++.h>
-
-#include <tightdb/group_shared.hpp>
-#include <tightdb/file.hpp>
-#include <tightdb/bind.hpp>
-
-#include "util/thread_wrapper.hpp"
-
-#include "testsettings.hpp"
-
-using namespace std;
-using namespace tightdb;
-
-namespace {
-
-
-enum MyEnum { moja, mbili, tatu, nne, tano, sita, saba, nane, tisa, kumi,
-              kumi_na_moja, kumi_na_mbili, kumi_na_tatu };
-
-TIGHTDB_TABLE_2(MySubsubtable,
-                value,  Int,
-                binary, Binary)
-
-TIGHTDB_TABLE_2(MySubtable,
-                foo, Int,
-                bar, Subtable<MySubsubtable>)
-
-TIGHTDB_TABLE_8(MyTable,
-                alpha,   Int,
-                beta,    Bool,
-                gamma,   Enum<MyEnum>,
-                delta,   Date,
-                epsilon, String,
-                zeta,    Binary,
-                eta,     Subtable<MySubtable>,
-                theta,   Mixed)
-
-
-const int num_threads = 23;
-const int num_rounds  = 2;
-
-// FIXME: TightDB currently imposes a limitation on the number of
-// elements in any array node. It must not exceed 2**24. Because a
-// single array is used to hold all the strings (or blobs) of a leaf
-// in the B+-tree, the maximum size of a stored string (and of a
-// stored blob) can be calculated as (2**24 /
-// TIGHTDB_MAX_LIST_SIZE). It is extremely unfortunate that the string
-// size limitation is a function of TIGHTDB_MAX_LIST_SIZE. The
-// limitation should be entirely removed, but that requires a
-// non-trivial change that will also break the file format.
-const size_t max_blob_size = 0x1000000 / TIGHTDB_MAX_LIST_SIZE / 2; // Dividing by two to be on the safe side.
-const size_t max_string_size = max_blob_size - 1; // Discount the mandatory null-terminator.
-
-
-void round(SharedGroup& db, int index)
-{
-    // Testing all value types
-    {
-        WriteTransaction wt(db); // Write transaction #1
-        MyTable::Ref table = wt.get_table<MyTable>("my_table");
-        if (table->is_empty()) {
-            table->add();
-            table->add(0, false, moja, time_t(), "", BinaryData(0,0), 0, Mixed(int64_t()));
-            const char binary_data[] = { 7, 6, 5, 7, 6, 5, 4, 3, 113 };
-            table->add(749321, true, kumi_na_tatu, time_t(99992), "click",
-                       BinaryData(binary_data, sizeof binary_data), 0, Mixed("fido"));
-        }
-        wt.commit();
-    }
-
-    // Add more rows
-    {
-        WriteTransaction wt(db); // Write transaction #2
-        MyTable::Ref table = wt.get_table<MyTable>("my_table");
-        if (table->size() < 100) for (int i=0; i<10; ++i) table->add();
-        ++table[0].alpha;
-        wt.commit();
-    }
-
-    // Testing empty transaction
-    {
-        WriteTransaction wt(db); // Write transaction #3
-        wt.commit();
-    }
-
-    // Testing subtables
-    {
-        WriteTransaction wt(db); // Write transaction #4
-        MyTable::Ref table = wt.get_table<MyTable>("my_table");
-        MySubtable::Ref subtable = table[0].eta;
-        if (subtable->is_empty()) {
-            subtable->add(0, 0);
-            subtable->add(100, 0);
-            subtable->add(0, 0);
-        }
-        ++table[0].alpha;
-        wt.commit();
-    }
-
-    // Testing subtables within subtables
-    {
-        WriteTransaction wt(db); // Write transaction #5
-        MyTable::Ref table = wt.get_table<MyTable>("my_table");
-        ++table[0].alpha;
-        MySubtable::Ref subtable = table[0].eta;
-        ++subtable[0].foo;
-        MySubsubtable::Ref subsubtable = subtable[0].bar;
-        for (int i=int(subsubtable->size()); i<=index; ++i) {
-            subsubtable->add();
-        }
-        ++table[0].alpha;
-        wt.commit();
-    }
-
-    // Testing remove row
-    {
-        WriteTransaction wt(db); // Write transaction #6
-        MyTable::Ref table = wt.get_table<MyTable>("my_table");
-        if (3 <= table->size()) {
-            if (table[2].alpha == 749321) table->remove(1);
-            else table->remove(2);
-        }
-        MySubtable::Ref subtable = table[0].eta;
-        ++subtable[0].foo;
-        wt.commit();
-    }
-
-    // Testing read transaction
-    {
-        ReadTransaction rt(db);
-        MyTable::ConstRef table = rt.get_table<MyTable>("my_table");
-        CHECK_EQUAL(749321, table[1].alpha);
-        MySubtable::ConstRef subtable = table[0].eta;
-        CHECK_EQUAL(100, subtable[1].foo);
-    }
-
-    {
-        WriteTransaction wt(db); // Write transaction #7
-        MyTable::Ref table = wt.get_table<MyTable>("my_table");
-        MySubtable::Ref subtable = table[0].eta;
-        MySubsubtable::Ref subsubtable = subtable[0].bar;
-        subsubtable[index].value = index;
-        ++table[0].alpha;
-        subsubtable[index].value += 2;
-        ++subtable[0].foo;
-        subsubtable[index].value += 2;
-        wt.commit();
-    }
-
-    // Testing rollback
-    {
-        WriteTransaction wt(db); // Write transaction #8
-        MyTable::Ref table = wt.get_table<MyTable>("my_table");
-        MySubtable::Ref subtable = table[0].eta;
-        MySubsubtable::Ref subsubtable = subtable[0].bar;
-        ++table[0].alpha;
-        subsubtable[index].value += 2;
-        ++subtable[0].foo;
-        subsubtable[index].value += 2;
-        // Note: Implicit rollback
-    }
-
-    // Testing large chunks of data
-    {
-        WriteTransaction wt(db); // Write transaction #9
-        MyTable::Ref table = wt.get_table<MyTable>("my_table");
-        MySubtable::Ref subtable = table[0].eta;
-        MySubsubtable::Ref subsubtable = subtable[0].bar;
-        size_t size = ((512 + index%1024) * 1024) % max_blob_size;
-        UniquePtr<char[]> data(new char[size]);
-        for (size_t i=0; i<size; ++i)
-            data[i] = static_cast<unsigned char>((i+index) * 677 % 256);
-        subsubtable[index].binary = BinaryData(data.get(), size);
-        wt.commit();
-    }
-
-    {
-        WriteTransaction wt(db); // Write transaction #10
-        MyTable::Ref table = wt.get_table<MyTable>("my_table");
-        MySubtable::Ref subtable = table[0].eta;
-        subtable[2].foo = index*677;
-        wt.commit();
-    }
-
-    {
-        WriteTransaction wt(db); // Write transaction #11
-        MyTable::Ref table = wt.get_table<MyTable>("my_table");
-        size_t size = ((512 + (333 + 677*index) % 1024) * 1024) % max_blob_size;
-        UniquePtr<char[]> data(new char[size]);
-        for (size_t i=0; i<size; ++i)
-            data[i] = static_cast<unsigned char>((i+index+73) * 677 % 256);
-        table[index%2].zeta = BinaryData(data.get(), size);
-        wt.commit();
-    }
-
-    {
-        WriteTransaction wt(db); // Write transaction #12
-        MyTable::Ref table = wt.get_table<MyTable>("my_table");
-        MySubtable::Ref subtable = table[0].eta;
-        MySubsubtable::Ref subsubtable = subtable[0].bar;
-        subsubtable[index].value += 1000;
-        --table[0].alpha;
-        subsubtable[index].value -= 2;
-        --subtable[0].foo;
-        subsubtable[index].value -= 2;
-        wt.commit();
-    }
-
-    {
-        WriteTransaction wt(db); // Write transaction #13
-        MyTable::Ref table = wt.get_table<MyTable>("my_table");
-        size_t size = (512 + (333 + 677*index) % 1024) * 327;
-        UniquePtr<char[]> data(new char[size]);
-        for (size_t i=0; i<size; ++i)
-            data[i] = static_cast<unsigned char>((i+index+73) * 677 % 256);
-        table[(index+1)%2].zeta = BinaryData(data.get(), size);
-        wt.commit();
-    }
-
-    // Testing subtables in mixed column
-    {
-        WriteTransaction wt(db); // Write transaction #14
-        MyTable::Ref table = wt.get_table<MyTable>("my_table");
-        MyTable::Ref subtable;
-        if (table[1].theta.get_type() == type_Table) {
-            subtable = table[1].theta.get_subtable<MyTable>();
-        }
-        else {
-            subtable = table[1].theta.set_subtable<MyTable>();
-            subtable->add();
-            subtable->add();
-        }
-        int n = 1 + 13 / (1+index);
-        for (int i=0; i<n; ++i) {
-            BinaryData bin(0,0);
-            Mixed mix = int64_t(i);
-            subtable->add(0, false, moja,  time_t(), "alpha",   bin, 0, mix);
-            subtable->add(1, false, mbili, time_t(), "beta",    bin, 0, mix);
-            subtable->add(2, false, tatu,  time_t(), "gamma",   bin, 0, mix);
-            subtable->add(3, false, nne,   time_t(), "delta",   bin, 0, mix);
-            subtable->add(4, false, tano,  time_t(), "epsilon", bin, 0, mix);
-            subtable->add(5, false, sita,  time_t(), "zeta",    bin, 0, mix);
-            subtable->add(6, false, saba,  time_t(), "eta",     bin, 0, mix);
-            subtable->add(7, false, nane,  time_t(), "theta",   bin, 0, mix);
-        }
-        wt.commit();
-    }
-
-    // Testing table optimization (unique strings enumeration)
-    {
-        WriteTransaction wt(db); // Write transaction #15
-        MyTable::Ref table = wt.get_table<MyTable>("my_table");
-        table->optimize();
-        MyTable::Ref subtable = table[1].theta.get_subtable<MyTable>();
-        subtable->optimize();
-        wt.commit();
-    }
-
-    // Testing all mixed types
-    {
-        WriteTransaction wt(db); // Write transaction #16
-        MyTable::Ref table = wt.get_table<MyTable>("my_table");
-        MyTable::Ref subtable = table[1].theta.get_subtable<MyTable>();
-        MyTable::Ref subsubtable;
-        if (subtable[0].theta.get_type() == type_Table) {
-            subsubtable = subtable[0].theta.get_subtable<MyTable>();
-        }
-        else {
-            subsubtable = subtable[0].theta.set_subtable<MyTable>();
-        }
-        size_t size = (17 + 233*index) % 523;
-        UniquePtr<char[]> data(new char[size]);
-        for (size_t i=0; i<size; ++i)
-            data[i] = static_cast<unsigned char>((i+index+79) * 677 % 256);
-        BinaryData bin(data.get(), size);
-        subsubtable->add(0, false, nne,  0, "", bin, 0, Mixed(int64_t(index*13)));
-        subsubtable->add(1, false, tano, 0, "", bin, 0, Mixed(index%2==0?false:true));
-        subsubtable->add(2, false, sita, 0, "", bin, 0, Mixed(Date(index*13)));
-        subsubtable->add(3, false, saba, 0, "", bin, 0, Mixed("click"));
-        subsubtable->add(4, false, nane, 0, "", bin, 0, Mixed(bin));
-        wt.commit();
-    }
-
-    // Testing clearing of table with multiple subtables
-    {
-        WriteTransaction wt(db); // Write transaction #17
-        MyTable::Ref table = wt.get_table<MyTable>("my_table");
-        MyTable::Ref subtable = table[1].theta.get_subtable<MyTable>();
-        MySubtable::Ref subsubtable;
-        if (subtable[1].theta.get_type() == type_Table) {
-            subsubtable = subtable[1].theta.get_subtable<MySubtable>();
-        }
-        else {
-            subsubtable = subtable[1].theta.set_subtable<MySubtable>();
-        }
-        int num = 8;
-        for (int i=0; i<num; ++i) {
-            subsubtable->add(i, 0);
-        }
-        vector<MySubsubtable::Ref> subsubsubtables;
-        for (int i=0; i<num; ++i) {
-            subsubsubtables.push_back(subsubtable[i].bar);
-        }
-        for (int i=0; i<3; ++i) {
-            for (int j=0; j<num; j+=2) {
-                BinaryData bin(0,0);
-                subsubsubtables[j]->add((i-j)*index-19, bin);
-            }
-        }
-        wt.commit();
-    }
-
-    {
-        WriteTransaction wt(db); // Write transaction #18
-        MyTable::Ref table = wt.get_table<MyTable>("my_table");
-        MyTable::Ref subtable = table[1].theta.get_subtable<MyTable>();
-        MySubtable::Ref subsubtable = subtable[1].theta.get_subtable<MySubtable>();
-        subsubtable->clear();
-        wt.commit();
-    }
-
-    // Testing addition of an integer to all values in a column
-    {
-        WriteTransaction wt(db); // Write transaction #19
-        MyTable::Ref table = wt.get_table<MyTable>("my_table");
-        MyTable::Ref subtable = table[1].theta.get_subtable<MyTable>();
-        MySubsubtable::Ref subsubtable;
-        if (subtable[2].theta.get_type() == type_Table) {
-            subsubtable = subtable[2].theta.get_subtable<MySubsubtable>();
-        }
-        else {
-            subsubtable = subtable[2].theta.set_subtable<MySubsubtable>();
-        }
-        int num = 9;
-        for (int i=0; i<num; ++i) {
-            subsubtable->add(i, BinaryData(0,0));
-        }
-        subsubtable->column().value += 31;
-        wt.commit();
-    }
-
-    // Testing addition of an index to a column
-    {
-        WriteTransaction wt(db); // Write transaction #20
-        MyTable::Ref table = wt.get_table<MyTable>("my_table");
-        MyTable::Ref subtable = table[1].theta.get_subtable<MyTable>();
-        MySubsubtable::Ref subsubtable;
-        if (subtable[3].theta.get_type() == type_Table) {
-            subsubtable = subtable[3].theta.get_subtable<MySubsubtable>();
-        }
-        else {
-            subsubtable = subtable[3].theta.set_subtable<MySubsubtable>();
-            // FIXME: Reenable this when it works!!!
-//            subsubtable->column().value.set_index();
-        }
-        int num = 9;
-        for (int i=0; i<num; ++i) {
-            subsubtable->add(i, BinaryData(0,0));
-        }
-        wt.commit();
-    }
-}
-
-
-void thread(int index, string database_path)
-{
-    for (int i=0; i<num_rounds; ++i) {
-        SharedGroup db(database_path);
-        round(db, index);
-    }
-}
-
-} // anonymous namespace
-
-
-TEST(Transactions)
-{
-    string database_path = "transactions.tightdb";
-    File::try_remove(database_path);
-    File::try_remove(database_path+".lock");
-
-    // Run N rounds in each thread
-    {
-        test_util::ThreadWrapper threads[num_threads];
-
-        // Start threads
-        for (int i=0; i<num_threads; ++i) {
-            threads[i].start(util::bind(&thread, i, database_path));
-        }
-
-        // Wait for threads to finish
-        for (int i=0; i<num_threads; ++i) {
-            bool thread_has_thrown = false;
-            string except_msg;
-            if (threads[i].join(except_msg)) {
-                cerr << "Exception thrown in thread "<<i<<": "<<except_msg<<"\n";
-                thread_has_thrown = true;
-            }
-            CHECK(!thread_has_thrown);
-        }
-    }
-
-    // Verify database contents
-    size_t table1_theta_size = 0;
-    for (int i=0; i<num_threads; ++i) table1_theta_size += (1 + 13 / (1+i)) * 8;
-    table1_theta_size *= num_rounds;
-    table1_theta_size += 2;
-
-    SharedGroup db(database_path);
-    ReadTransaction rt(db);
-    MyTable::ConstRef table = rt.get_table<MyTable>("my_table");
-    CHECK(2 <= table->size());
-
-    CHECK_EQUAL(num_threads*num_rounds*4, table[0].alpha);
-    CHECK_EQUAL(false,             table[0].beta);
-    CHECK_EQUAL(moja,              table[0].gamma);
-    CHECK_EQUAL(time_t(0),         table[0].delta);
-    CHECK_EQUAL("",                table[0].epsilon);
-    CHECK_EQUAL(3u,                table[0].eta->size());
-    CHECK_EQUAL(0,                 table[0].theta);
-
-    CHECK_EQUAL(749321,            table[1].alpha);
-    CHECK_EQUAL(true,              table[1].beta);
-    CHECK_EQUAL(kumi_na_tatu,      table[1].gamma);
-    CHECK_EQUAL(time_t(99992),     table[1].delta);
-    CHECK_EQUAL("click",           table[1].epsilon);
-    CHECK_EQUAL(0u,                table[1].eta->size());
-    CHECK_EQUAL(table1_theta_size, table[1].theta.get_subtable_size());
-    CHECK(table[1].theta.is_subtable<MyTable>());
-
-    {
-        MySubtable::ConstRef subtable = table[0].eta;
-        CHECK_EQUAL(num_threads*num_rounds*2, subtable[0].foo);
-        CHECK_EQUAL(size_t(num_threads), subtable[0].bar->size());
-        CHECK_EQUAL(100, subtable[1].foo);
-        CHECK_EQUAL(0u,  subtable[1].bar->size());
-        CHECK_EQUAL(0u,  subtable[2].bar->size());
-
-        MySubsubtable::ConstRef subsubtable = subtable[0].bar;
-        for (int i=0; i<num_threads; ++i) {
-            CHECK_EQUAL(1000+i, subsubtable[i].value);
-            size_t size = ((512 + i%1024) * 1024) % max_blob_size;
-            UniquePtr<char[]> data(new char[size]);
-            for (size_t j=0; j<size; ++j)
-                data[j] = static_cast<unsigned char>((j+i) * 677 % 256);
-            CHECK_EQUAL(BinaryData(data.get(), size), subsubtable[i].binary);
-        }
-    }
-
-    {
-        MyTable::ConstRef subtable = table[1].theta.get_subtable<MyTable>();
-        for (size_t i=0; i<table1_theta_size; ++i) {
-            CHECK_EQUAL(false,           subtable[i].beta);
-            CHECK_EQUAL(0,               subtable[i].delta);
-            CHECK_EQUAL(BinaryData(0,0), subtable[i].zeta);
-            CHECK_EQUAL(0u,              subtable[i].eta->size());
-            if (4 <= i) {
-                CHECK_EQUAL(type_Int, subtable[i].theta.get_type());
-            }
-        }
-        CHECK_EQUAL(size_t(num_threads*num_rounds*5),
-                    subtable[0].theta.get_subtable_size());
-        CHECK(subtable[0].theta.is_subtable<MyTable>());
-        CHECK_EQUAL(0u, subtable[1].theta.get_subtable_size());
-        CHECK(subtable[1].theta.is_subtable<MySubtable>());
-        CHECK_EQUAL(size_t(num_threads*num_rounds*9),
-                    subtable[2].theta.get_subtable_size());
-        CHECK(subtable[2].theta.is_subtable<MySubsubtable>());
-        CHECK_EQUAL(size_t(num_threads*num_rounds*9),
-                    subtable[3].theta.get_subtable_size());
-        CHECK(subtable[3].theta.is_subtable<MySubsubtable>());
-
-        MyTable::ConstRef subsubtable = subtable[0].theta.get_subtable<MyTable>();
-        for (int i=0; i<num_threads*num_rounds; ++i) {
-            CHECK_EQUAL(0,       subsubtable[5*i+0].alpha);
-            CHECK_EQUAL(1,       subsubtable[5*i+1].alpha);
-            CHECK_EQUAL(2,       subsubtable[5*i+2].alpha);
-            CHECK_EQUAL(3,       subsubtable[5*i+3].alpha);
-            CHECK_EQUAL(4,       subsubtable[5*i+4].alpha);
-            CHECK_EQUAL(false,   subsubtable[5*i+0].beta);
-            CHECK_EQUAL(false,   subsubtable[5*i+1].beta);
-            CHECK_EQUAL(false,   subsubtable[5*i+2].beta);
-            CHECK_EQUAL(false,   subsubtable[5*i+3].beta);
-            CHECK_EQUAL(false,   subsubtable[5*i+4].beta);
-            CHECK_EQUAL(nne,     subsubtable[5*i+0].gamma);
-            CHECK_EQUAL(tano,    subsubtable[5*i+1].gamma);
-            CHECK_EQUAL(sita,    subsubtable[5*i+2].gamma);
-            CHECK_EQUAL(saba,    subsubtable[5*i+3].gamma);
-            CHECK_EQUAL(nane,    subsubtable[5*i+4].gamma);
-            CHECK_EQUAL(0,       subsubtable[5*i+0].delta);
-            CHECK_EQUAL(0,       subsubtable[5*i+1].delta);
-            CHECK_EQUAL(0,       subsubtable[5*i+2].delta);
-            CHECK_EQUAL(0,       subsubtable[5*i+3].delta);
-            CHECK_EQUAL(0,       subsubtable[5*i+4].delta);
-            CHECK_EQUAL("",      subsubtable[5*i+0].epsilon);
-            CHECK_EQUAL("",      subsubtable[5*i+1].epsilon);
-            CHECK_EQUAL("",      subsubtable[5*i+2].epsilon);
-            CHECK_EQUAL("",      subsubtable[5*i+3].epsilon);
-            CHECK_EQUAL("",      subsubtable[5*i+4].epsilon);
-            CHECK_EQUAL(0u,      subsubtable[5*i+0].eta->size());
-            CHECK_EQUAL(0u,      subsubtable[5*i+1].eta->size());
-            CHECK_EQUAL(0u,      subsubtable[5*i+2].eta->size());
-            CHECK_EQUAL(0u,      subsubtable[5*i+3].eta->size());
-            CHECK_EQUAL(0u,      subsubtable[5*i+4].eta->size());
-            CHECK_EQUAL("click", subsubtable[5*i+3].theta);
-        }
-    }
-    // End of read transaction
->>>>>>> f16a394c
 }