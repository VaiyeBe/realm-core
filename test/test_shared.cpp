/*************************************************************************
 *
 * Copyright 2016 Realm Inc.
 *
 * Licensed under the Apache License, Version 2.0 (the "License");
 * you may not use this file except in compliance with the License.
 * You may obtain a copy of the License at
 *
 * http://www.apache.org/licenses/LICENSE-2.0
 *
 * Unless required by applicable law or agreed to in writing, software
 * distributed under the License is distributed on an "AS IS" BASIS,
 * WITHOUT WARRANTIES OR CONDITIONS OF ANY KIND, either express or implied.
 * See the License for the specific language governing permissions and
 * limitations under the License.
 *
 **************************************************************************/

#include "testsettings.hpp"
#ifdef TEST_SHARED

#include <streambuf>
#include <fstream>
#include <tuple>

// Need fork() and waitpid() for Shared_RobustAgainstDeathDuringWrite
#ifndef _WIN32
<<<<<<< HEAD
#include <unistd.h>
#include <sys/mman.h>
#include <sys/types.h>
#include <sys/wait.h>
#include <signal.h>
#include <sched.h>
#define ENABLE_ROBUST_AGAINST_DEATH_DURING_WRITE
=======
    #include <unistd.h>
    #include <sys/mman.h>
    #include <sys/types.h>
    #include <sys/wait.h>
    #include <csignal>
    #include <sched.h>
    #define ENABLE_ROBUST_AGAINST_DEATH_DURING_WRITE
>>>>>>> a927a0c7
#else
#define NOMINMAX
#include <windows.h>
#endif

#include <realm.hpp>
#include <realm/util/features.h>
#include <realm/util/safe_int_ops.hpp>
#include <memory>
#include <realm/util/terminate.hpp>
#include <realm/util/file.hpp>
#include <realm/util/thread.hpp>
#include <realm/util/to_string.hpp>
#include <realm/impl/simulated_failure.hpp>

#include "fuzz_group.hpp"

#include "test.hpp"

extern unsigned long unit_test_random_seed;

using namespace realm;
using namespace realm::util;
using namespace realm::test_util;
using unit_test::TestContext;


// Test independence and thread-safety
// -----------------------------------
//
// All tests must be thread safe and independent of each other. This
// is required because it allows for both shuffling of the execution
// order and for parallelized testing.
//
// In particular, avoid using std::rand() since it is not guaranteed
// to be thread safe. Instead use the API offered in
// `test/util/random.hpp`.
//
// All files created in tests must use the TEST_PATH macro (or one of
// its friends) to obtain a suitable file system path. See
// `test/util/test_path.hpp`.
//
//
// Debugging and the ONLY() macro
// ------------------------------
//
// A simple way of disabling all tests except one called `Foo`, is to
// replace TEST(Foo) with ONLY(Foo) and then recompile and rerun the
// test suite. Note that you can also use filtering by setting the
// environment varible `UNITTEST_FILTER`. See `README.md` for more on
// this.
//
// Another way to debug a particular test, is to copy that test into
// `experiments/testcase.cpp` and then run `sh build.sh
// check-testcase` (or one of its friends) from the command line.


TEST(Shared_Unattached)
{
    SharedGroup sg((SharedGroup::unattached_tag()));
}


namespace {

// async deamon does not start when launching unit tests from osx, so async is currently disabled on osx.
// Also: async requires interprocess communication, which does not work with our current encryption support.
#if !defined(_WIN32) && !REALM_PLATFORM_APPLE
#if REALM_ANDROID || defined DISABLE_ASYNC || REALM_ENABLE_ENCRYPTION
bool allow_async = false;
#else
bool allow_async = true;
#endif
#endif


REALM_TABLE_4(TestTableShared, first, Int, second, Int, third, Bool, fourth, String)

REALM_TABLE_5(TestTableSharedTimestamp, first, Int, second, Int, third, Bool, fourth, String, fifth, Timestamp)

void writer(std::string path, int id)
{
    // std::cerr << "Started writer " << std::endl;
    try {
        bool done = false;
        SharedGroup sg(path, true, SharedGroup::durability_Full, crypt_key());
        // std::cerr << "Opened sg " << std::endl;
        for (int i = 0; !done; ++i) {
            // std::cerr << "       - " << getpid() << std::endl;
            WriteTransaction wt(sg);
            TestTableShared::Ref t1 = wt.get_table<TestTableShared>("test");
            done = t1[id].third;
            if (i & 1) {
                t1[id].first = 1 + t1[id].first;
            }
            sched_yield(); // increase chance of signal arriving in the middle of a transaction
            wt.commit();
        }
        // std::cerr << "Ended pid " << getpid() << std::endl;
    }
    catch (...) {
        // std::cerr << "Exception from " << getpid() << std::endl;
        REALM_ASSERT(false);
    }
}


#if !defined(_WIN32) && !REALM_ENABLE_ENCRYPTION

void killer(TestContext& test_context, int pid, std::string path, int id)
{
    {
        SharedGroup sg(path, true, SharedGroup::durability_Full, crypt_key());
        bool done = false;
        do {
            sched_yield();
            // pseudo randomized wait (to prevent unwanted synchronization effects of yield):
            int n = random() % 10000;
            volatile int thing = 0;
            while (n--)
                thing += random();
            ReadTransaction rt(sg);
            rt.get_group().verify();
            TestTableShared::ConstRef t1 = rt.get_table<TestTableShared>("test");
            done = 10 < t1[id].first;
        } while (!done);
    }
    kill(pid, 9);
    int stat_loc = 0;
    int options = 0;
    int ret_pid = waitpid(pid, &stat_loc, options);
    if (ret_pid == pid_t(-1)) {
        if (errno == EINTR)
            std::cerr << "waitpid was interrupted" << std::endl;
        if (errno == EINVAL)
            std::cerr << "waitpid got bad arguments" << std::endl;
        if (errno == ECHILD)
            std::cerr << "waitpid tried to wait for the wrong child: " << pid << std::endl;
        REALM_TERMINATE("waitpid failed");
    }
    bool child_exited_from_signal = WIFSIGNALED(stat_loc);
    CHECK(child_exited_from_signal);
    int child_exit_status = WEXITSTATUS(stat_loc);
    CHECK_EQUAL(0, child_exit_status);
    {
        // Verify that we surely did kill the process before it could do all it's commits.
        SharedGroup sg(path, true, SharedGroup::durability_Full);
        ReadTransaction rt(sg);
        rt.get_group().verify();
        TestTableShared::ConstRef t1 = rt.get_table<TestTableShared>("test");
        CHECK(10 < t1[id].first);
    }
}
#endif

} // anonymous namespace

#if !defined(_WIN32) && !REALM_ENABLE_ENCRYPTION && !REALM_ANDROID

TEST_IF(Shared_PipelinedWritesWithKills, false)
{
    // FIXME: This test was disabled because it has a strong tendency to leave
    // rogue child processes behind after the root test process aborts. If these
    // orphanned child processes are not manually searched for and killed, they
    // will run indefinitely. Additionally, these child processes will typically
    // grow a Realm file to gigantic sizes over time (100 gigabytes per 20
    // minutes).
    //
    // Idea for solution: Install a custom signal handler for SIGABRT and
    // friends, and kill all spawned child processes from it. See `man abort`.

    CHECK(RobustMutex::is_robust_on_this_platform());
    const int num_processes = 50;
    SHARED_GROUP_TEST_PATH(path);
    {
        SharedGroup sg(path, false, SharedGroup::durability_Full, crypt_key());
        // Create table entries
        WriteTransaction wt(sg);
        TestTableShared::Ref t1 = wt.add_table<TestTableShared>("test");
        for (int i = 0; i < num_processes; ++i) {
            t1->add(0, i, false, "test");
        }
        wt.commit();
    }
    int pid = fork();
    if (pid == -1)
        REALM_TERMINATE("fork() failed");
    if (pid == 0) {
        // first writer!
        writer(path, 0);
        _Exit(0);
    }
    else {
        for (int k = 1; k < num_processes; ++k) {
            int pid2 = pid;
            pid = fork();
            if (pid == pid_t(-1))
                REALM_TERMINATE("fork() failed");
            if (pid == 0) {
                writer(path, k);
                _Exit(0);
            }
            else {
                // std::cerr << "New process " << pid << " killing old " << pid2 << std::endl;
                killer(test_context, pid2, path, k - 1);
            }
        }
        // std::cerr << "Killing last one: " << pid << std::endl;
        killer(test_context, pid, path, num_processes - 1);
    }
    // We need to wait cleaning up til the killed processes have exited.
    sleep(1);
}
#endif


TEST(Shared_CompactingOnTheFly)
{
    SHARED_GROUP_TEST_PATH(path);
    Thread writer_thread;
    {
        SharedGroup sg(path, false, SharedGroup::durability_Full, crypt_key());
        // Create table entries
        {
            WriteTransaction wt(sg);
            TestTableShared::Ref t1 = wt.add_table<TestTableShared>("test");
            for (int i = 0; i < 100; ++i) {
                t1->add(0, i, false, "test");
            }
            wt.commit();
        }
        {
            writer_thread.start(std::bind(&writer, std::string(path), 41));

            // make sure writer has started:
            bool waiting = true;
            while (waiting) {
                sched_yield();
                ReadTransaction rt(sg);
                TestTableShared::ConstRef t1 = rt.get_table<TestTableShared>("test");
                waiting = t1[41].first == 0;
                // std::cerr << t1[41].first << std::endl;
            }

            // since the writer is running, we cannot compact:
            CHECK(sg.compact() == false);
        }
        {
            // make the writer thread terminate:
            WriteTransaction wt(sg);
            TestTableShared::Ref t1 = wt.get_table<TestTableShared>("test");
            t1[41].third = true;
            wt.commit();
        }
    }
    writer_thread.join();
    {
        SharedGroup sg2(path, true, SharedGroup::durability_Full, crypt_key());
        {
            sg2.begin_write();
            sg2.commit();
        }
        CHECK_EQUAL(true, sg2.compact());

        ReadTransaction rt2(sg2);
        TestTableShared::ConstRef table = rt2.get_table<TestTableShared>("test");
        CHECK(table);
        CHECK_EQUAL(table->size(), 100);
        rt2.get_group().verify();
        sg2.close();
    }
    {
        SharedGroup sg2(path, true, SharedGroup::durability_Full, crypt_key());
        ReadTransaction rt2(sg2);
        TestTableShared::ConstRef table = rt2.get_table<TestTableShared>("test");
        CHECK(table);
        CHECK_EQUAL(table->size(), 100);
        rt2.get_group().verify();
    }
}


TEST(Shared_Initial)
{
    SHARED_GROUP_TEST_PATH(path);
    {
        // Create a new shared db
        SharedGroup sg(path, false, SharedGroup::durability_Full, crypt_key());

        // Verify that new group is empty
        {
            ReadTransaction rt(sg);
            CHECK(rt.get_group().is_empty());
        }
    }
}


TEST(Shared_InitialMem)
{
    SHARED_GROUP_TEST_PATH(path);
    {
        // Create a new shared db
        bool no_create = false;
        SharedGroup sg(path, no_create, SharedGroup::durability_MemOnly);

        // Verify that new group is empty
        {
            ReadTransaction rt(sg);
            CHECK(rt.get_group().is_empty());
        }
    }

    // In MemOnly mode, the database file must be automatically
    // removed.
    CHECK(!File::exists(path));
}


TEST(Shared_InitialMem_StaleFile)
{
    SHARED_GROUP_TEST_PATH(path);

    // On platforms which do not support automatically deleting a file when it's
    // closed, MemOnly files won't be deleted if the process crashes, and so any
    // existing file at the given path should be overwritten if no one has the
    // file open

    // Create a MemOnly realm at the path so that a lock file gets initialized
    {
        bool no_create = false;
        SharedGroup(path, no_create, SharedGroup::durability_MemOnly);
    }
    CHECK(!File::exists(path));
    CHECK(File::exists(path.get_lock_path()));

    // Create a file at the DB path to fake a process crashing and failing to
    // delete it
    {
        File f(path, File::mode_Write);
        f.write("text");
    }
    CHECK(File::exists(path));
    CHECK(File::exists(path.get_lock_path()));

    // Verify that we can still open the path as a MemOnly SharedGroup and that
    // it's cleaned up afterwards
    {
        bool no_create = false;
        SharedGroup sg(path, no_create, SharedGroup::durability_MemOnly);
        CHECK(File::exists(path));
    }
    CHECK(!File::exists(path));
    CHECK(File::exists(path.get_lock_path()));
}


TEST(Shared_Initial2)
{
    SHARED_GROUP_TEST_PATH(path);
    {
        // Create a new shared db
        SharedGroup sg(path, false, SharedGroup::durability_Full, crypt_key());

        {
            // Open the same db again (in empty state)
            SharedGroup sg2(path, false, SharedGroup::durability_Full, crypt_key());

            // Verify that new group is empty
            {
                ReadTransaction rt(sg2);
                CHECK(rt.get_group().is_empty());
            }

            // Add a new table
            {
                WriteTransaction wt(sg2);
                wt.get_group().verify();
                TestTableShared::Ref t1 = wt.add_table<TestTableShared>("test");
                t1->add(1, 2, false, "test");
                wt.commit();
            }
        }

        // Verify that the new table has been added
        {
            ReadTransaction rt(sg);
            rt.get_group().verify();
            TestTableShared::ConstRef t1 = rt.get_table<TestTableShared>("test");
            CHECK_EQUAL(1, t1->size());
            CHECK_EQUAL(1, t1[0].first);
            CHECK_EQUAL(2, t1[0].second);
            CHECK_EQUAL(false, t1[0].third);
            CHECK_EQUAL("test", t1[0].fourth);
        }
    }
}


TEST(Shared_Initial2_Mem)
{
    SHARED_GROUP_TEST_PATH(path);
    {
        // Create a new shared db
        bool no_create = false;
        SharedGroup sg(path, no_create, SharedGroup::durability_MemOnly);

        {
            // Open the same db again (in empty state)
            SharedGroup sg2(path, no_create, SharedGroup::durability_MemOnly);

            // Verify that new group is empty
            {
                ReadTransaction rt(sg2);
                CHECK(rt.get_group().is_empty());
            }

            // Add a new table
            {
                WriteTransaction wt(sg2);
                wt.get_group().verify();
                TestTableShared::Ref t1 = wt.add_table<TestTableShared>("test");
                t1->add(1, 2, false, "test");
                wt.commit();
            }
        }

        // Verify that the new table has been added
        {
            ReadTransaction rt(sg);
            rt.get_group().verify();
            TestTableShared::ConstRef t1 = rt.get_table<TestTableShared>("test");
            CHECK_EQUAL(1, t1->size());
            CHECK_EQUAL(1, t1[0].first);
            CHECK_EQUAL(2, t1[0].second);
            CHECK_EQUAL(false, t1[0].third);
            CHECK_EQUAL("test", t1[0].fourth);
        }
    }
}


TEST(Shared_1)
{
    SHARED_GROUP_TEST_PATH(path);
    {
        // Create a new shared db
        SharedGroup sg(path, false, SharedGroup::durability_Full, crypt_key());
        Timestamp first_timestamp_value{1, 1};

        // Create first table in group
        {
            WriteTransaction wt(sg);
            wt.get_group().verify();
            TestTableSharedTimestamp::Ref t1 = wt.add_table<TestTableSharedTimestamp>("test");
            t1->add(1, 2, false, "test", Timestamp{1, 1});
            wt.commit();
        }

        // Open same db again
        SharedGroup sg2(path, false, SharedGroup::durability_Full, crypt_key());
        {
            ReadTransaction rt(sg2);
            rt.get_group().verify();

            // Verify that last set of changes are commited
            TestTableSharedTimestamp::ConstRef t2 = rt.get_table<TestTableSharedTimestamp>("test");
            CHECK(t2->size() == 1);
            CHECK_EQUAL(1, t2[0].first);
            CHECK_EQUAL(2, t2[0].second);
            CHECK_EQUAL(false, t2[0].third);
            CHECK_EQUAL("test", t2[0].fourth);
            CHECK_EQUAL(first_timestamp_value, t2[0].fifth);

            // Do a new change while stil having current read transaction open
            {
                WriteTransaction wt(sg);
                wt.get_group().verify();
                TestTableSharedTimestamp::Ref t1 = wt.get_table<TestTableSharedTimestamp>("test");
                t1->add(2, 3, true, "more test", Timestamp{2, 2});
                wt.commit();
            }

            // Verify that that the read transaction does not see
            // the change yet (is isolated)
            CHECK(t2->size() == 1);
            CHECK_EQUAL(1, t2[0].first);
            CHECK_EQUAL(2, t2[0].second);
            CHECK_EQUAL(false, t2[0].third);
            CHECK_EQUAL("test", t2[0].fourth);
            CHECK_EQUAL(first_timestamp_value, t2[0].fifth);
            // Do one more new change while stil having current read transaction open
            // so we know that it does not overwrite data held by
            {
                WriteTransaction wt(sg);
                wt.get_group().verify();
                TestTableSharedTimestamp::Ref t1 = wt.get_table<TestTableSharedTimestamp>("test");
                t1->add(0, 1, false, "even more test", Timestamp{3, 3});
                wt.commit();
            }

            // Verify that that the read transaction does still not see
            // the change yet (is isolated)
            CHECK(t2->size() == 1);
            CHECK_EQUAL(1, t2[0].first);
            CHECK_EQUAL(2, t2[0].second);
            CHECK_EQUAL(false, t2[0].third);
            CHECK_EQUAL("test", t2[0].fourth);
            CHECK_EQUAL(first_timestamp_value, t2[0].fifth);
        }

        // Start a new read transaction and verify that it can now see the changes
        {
            ReadTransaction rt(sg2);
            rt.get_group().verify();
            TestTableSharedTimestamp::ConstRef t3 = rt.get_table<TestTableSharedTimestamp>("test");

            CHECK(t3->size() == 3);
            CHECK_EQUAL(1, t3[0].first);
            CHECK_EQUAL(2, t3[0].second);
            CHECK_EQUAL(false, t3[0].third);
            CHECK_EQUAL("test", t3[0].fourth);
            CHECK_EQUAL(first_timestamp_value, t3[0].fifth);
            CHECK_EQUAL(2, t3[1].first);
            CHECK_EQUAL(3, t3[1].second);
            CHECK_EQUAL(true, t3[1].third);
            CHECK_EQUAL("more test", t3[1].fourth);
            Timestamp second_timestamp_value{2, 2};
            CHECK_EQUAL(second_timestamp_value, t3[1].fifth);
            CHECK_EQUAL(0, t3[2].first);
            CHECK_EQUAL(1, t3[2].second);
            CHECK_EQUAL(false, t3[2].third);
            CHECK_EQUAL("even more test", t3[2].fourth);
            Timestamp third_timestamp_value{3, 3};
            CHECK_EQUAL(third_timestamp_value, t3[2].fifth);
        }
    }
}


TEST(Shared_Rollback)
{
    SHARED_GROUP_TEST_PATH(path);
    {
        // Create a new shared db
        SharedGroup sg(path, false, SharedGroup::durability_Full, crypt_key());

        // Create first table in group (but rollback)
        {
            WriteTransaction wt(sg);
            wt.get_group().verify();
            TestTableShared::Ref t1 = wt.add_table<TestTableShared>("test");
            t1->add(1, 2, false, "test");
            // Note: Implicit rollback
        }

        // Verify that no changes were made
        {
            ReadTransaction rt(sg);
            rt.get_group().verify();
            CHECK(!rt.get_group().has_table("test"));
        }

        // Really create first table in group
        {
            WriteTransaction wt(sg);
            wt.get_group().verify();
            TestTableShared::Ref t1 = wt.add_table<TestTableShared>("test");
            t1->add(1, 2, false, "test");
            wt.commit();
        }

        // Verify that the changes were made
        {
            ReadTransaction rt(sg);
            rt.get_group().verify();
            TestTableShared::ConstRef t = rt.get_table<TestTableShared>("test");
            CHECK(t->size() == 1);
            CHECK_EQUAL(1, t[0].first);
            CHECK_EQUAL(2, t[0].second);
            CHECK_EQUAL(false, t[0].third);
            CHECK_EQUAL("test", t[0].fourth);
        }

        // Greate more changes (but rollback)
        {
            WriteTransaction wt(sg);
            wt.get_group().verify();
            TestTableShared::Ref t1 = wt.get_table<TestTableShared>("test");
            t1->add(0, 0, true, "more test");
            // Note: Implicit rollback
        }

        // Verify that no changes were made
        {
            ReadTransaction rt(sg);
            rt.get_group().verify();
            TestTableShared::ConstRef t = rt.get_table<TestTableShared>("test");
            CHECK(t->size() == 1);
            CHECK_EQUAL(1, t[0].first);
            CHECK_EQUAL(2, t[0].second);
            CHECK_EQUAL(false, t[0].third);
            CHECK_EQUAL("test", t[0].fourth);
        }
    }
}


TEST(Shared_Writes)
{
    SHARED_GROUP_TEST_PATH(path);
    {
        // Create a new shared db
        SharedGroup sg(path, false, SharedGroup::durability_Full, crypt_key());

        // Create first table in group
        {
            WriteTransaction wt(sg);
            wt.get_group().verify();
            TestTableShared::Ref t1 = wt.add_table<TestTableShared>("test");
            t1->add(0, 2, false, "test");
            wt.commit();
        }

        // Do a lot of repeated write transactions
        for (size_t i = 0; i < 100; ++i) {
            WriteTransaction wt(sg);
            wt.get_group().verify();
            TestTableShared::Ref t1 = wt.get_table<TestTableShared>("test");
            t1[0].first += 1;
            wt.commit();
        }

        // Verify that the changes were made
        {
            ReadTransaction rt(sg);
            rt.get_group().verify();
            TestTableShared::ConstRef t = rt.get_table<TestTableShared>("test");
            const int64_t v = t[0].first;
            CHECK_EQUAL(100, v);
        }
    }
}


TEST(Shared_AddColumnToSubspec)
{
    SHARED_GROUP_TEST_PATH(path);
    SharedGroup sg(path, false, SharedGroup::durability_Full, crypt_key());

    // Create table with a non-empty subtable
    {
        WriteTransaction wt(sg);
        TableRef table = wt.add_table("table");
        DescriptorRef sub_1;
        table->add_column(type_Table, "subtable", &sub_1);
        sub_1->add_column(type_Int, "int");
        table->add_empty_row();
        TableRef subtable = table->get_subtable(0, 0);
        subtable->add_empty_row();
        subtable->set_int(0, 0, 789);
        wt.commit();
    }

    // Modify subtable spec, then access the subtable. This is to see
    // that the subtable column accessor continues to work after the
    // subspec has been modified.
    {
        WriteTransaction wt(sg);
        TableRef table = wt.get_table("table");
        DescriptorRef subdesc = table->get_subdescriptor(0);
        subdesc->add_column(type_Int, "int_2");
        TableRef subtable = table->get_subtable(0, 0);
        CHECK_EQUAL(2, subtable->get_column_count());
        CHECK_EQUAL(type_Int, subtable->get_column_type(0));
        CHECK_EQUAL(type_Int, subtable->get_column_type(1));
        CHECK_EQUAL(1, subtable->size());
        CHECK_EQUAL(789, subtable->get_int(0, 0));
        subtable->add_empty_row();
        CHECK_EQUAL(2, subtable->size());
        subtable->set_int(1, 1, 654);
        CHECK_EQUAL(654, subtable->get_int(1, 1));
        wt.commit();
    }

    // Check that the subtable continues to have the right contents
    {
        ReadTransaction rt(sg);
        ConstTableRef table = rt.get_table("table");
        ConstTableRef subtable = table->get_subtable(0, 0);
        CHECK_EQUAL(2, subtable->get_column_count());
        CHECK_EQUAL(type_Int, subtable->get_column_type(0));
        CHECK_EQUAL(type_Int, subtable->get_column_type(1));
        CHECK_EQUAL(2, subtable->size());
        CHECK_EQUAL(789, subtable->get_int(0, 0));
        CHECK_EQUAL(0, subtable->get_int(0, 1));
        CHECK_EQUAL(0, subtable->get_int(1, 0));
        CHECK_EQUAL(654, subtable->get_int(1, 1));
    }
}


TEST(Shared_RemoveColumnBeforeSubtableColumn)
{
    SHARED_GROUP_TEST_PATH(path);
    SharedGroup sg(path, false, SharedGroup::durability_Full, crypt_key());

    // Create table with a non-empty subtable in a subtable column
    // that is preceded by another column
    {
        WriteTransaction wt(sg);
        DescriptorRef sub_1;
        TableRef table = wt.add_table("table");
        table->add_column(type_Int, "int");
        table->add_column(type_Table, "subtable", &sub_1);
        sub_1->add_column(type_Int, "int");
        table->add_empty_row();
        TableRef subtable = table->get_subtable(1, 0);
        subtable->add_empty_row();
        subtable->set_int(0, 0, 789);
        wt.commit();
    }

    // Remove a column that precedes the subtable column
    {
        WriteTransaction wt(sg);
        TableRef table = wt.get_table("table");
        table->remove_column(0);
        TableRef subtable = table->get_subtable(0, 0);
        CHECK_EQUAL(1, subtable->get_column_count());
        CHECK_EQUAL(type_Int, subtable->get_column_type(0));
        CHECK_EQUAL(1, subtable->size());
        CHECK_EQUAL(789, subtable->get_int(0, 0));
        subtable->add_empty_row();
        CHECK_EQUAL(2, subtable->size());
        subtable->set_int(0, 1, 654);
        CHECK_EQUAL(654, subtable->get_int(0, 1));
        wt.commit();
    }

    // Check that the subtable continues to have the right contents
    {
        ReadTransaction rt(sg);
        ConstTableRef table = rt.get_table("table");
        ConstTableRef subtable = table->get_subtable(0, 0);
        CHECK_EQUAL(1, subtable->get_column_count());
        CHECK_EQUAL(type_Int, subtable->get_column_type(0));
        CHECK_EQUAL(2, subtable->size());
        CHECK_EQUAL(789, subtable->get_int(0, 0));
        CHECK_EQUAL(654, subtable->get_int(0, 1));
    }
}

namespace {

void add_int(Table& table, size_t col_ndx, int_fast64_t diff)
{
    for (size_t i = 0; i < table.size(); ++i) {
        table.set_int(col_ndx, i, table.get_int(col_ndx, i) + diff);
    }
}

} // anonymous namespace


TEST(Shared_ManyReaders)
{
    // This test was written primarily to expose a former bug in
    // SharedGroup::end_read(), where the lock-file was not remapped
    // after ring-buffer expansion.

    const int chunk_1_size = 251;
    char chunk_1[chunk_1_size];
    for (int i = 0; i < chunk_1_size; ++i)
        chunk_1[i] = (i + 3) % 251;
    const int chunk_2_size = 123;
    char chunk_2[chunk_2_size];
    for (int i = 0; i < chunk_2_size; ++i)
        chunk_2[i] = (i + 11) % 241;

#if TEST_DURATION < 1
    // Mac OS X 10.8 cannot handle more than 15 due to its default ulimit settings.
    int rounds[] = {3, 5, 7, 9, 11, 13};
#else
    int rounds[] = {3, 5, 11, 15, 17, 23, 27, 31, 47, 59};
#endif
    const int num_rounds = sizeof rounds / sizeof *rounds;

    const int max_N = 64;
    CHECK(max_N >= rounds[num_rounds - 1]);
    std::unique_ptr<SharedGroup> shared_groups[8 * max_N];
    std::unique_ptr<ReadTransaction> read_transactions[8 * max_N];

    for (int round = 0; round < num_rounds; ++round) {
        int N = rounds[round];

        SHARED_GROUP_TEST_PATH(path);

        bool no_create = false;
        SharedGroup root_sg(path, no_create, SharedGroup::durability_MemOnly);

        // Add two tables
        {
            WriteTransaction wt(root_sg);
            wt.get_group().verify();
            TableRef test_1 = wt.get_or_add_table("test_1");
            test_1->add_column(type_Int, "i");
            test_1->insert_empty_row(0);
            test_1->set_int(0, 0, 0);
            TableRef test_2 = wt.get_or_add_table("test_2");
            test_2->add_column(type_Binary, "b");
            wt.commit();
        }


        // Create 8*N shared group accessors
        for (int i = 0; i < 8 * N; ++i)
            shared_groups[i].reset(new SharedGroup(path, no_create, SharedGroup::durability_MemOnly));

        // Initiate 2*N read transactions with progressive changes
        for (int i = 0; i < 2 * N; ++i) {
            read_transactions[i].reset(new ReadTransaction(*shared_groups[i]));
            read_transactions[i]->get_group().verify();
            {
                ConstTableRef test_1 = read_transactions[i]->get_table("test_1");
                CHECK_EQUAL(1u, test_1->size());
                CHECK_EQUAL(i, test_1->get_int(0, 0));
                ConstTableRef test_2 = read_transactions[i]->get_table("test_2");
                int n_1 = i * 1;
                int n_2 = i * 18;
                CHECK_EQUAL(n_1 + n_2, test_2->size());
                for (int j = 0; j < n_1; ++j)
                    CHECK_EQUAL(BinaryData(chunk_1), test_2->get_binary(0, j));
                for (int j = n_1; j < n_1 + n_2; ++j)
                    CHECK_EQUAL(BinaryData(chunk_2), test_2->get_binary(0, j));
            }
            {
                WriteTransaction wt(root_sg);
                wt.get_group().verify();
                TableRef test_1 = wt.get_table("test_1");
                add_int(*test_1, 0, 1);
                TableRef test_2 = wt.get_table("test_2");
                test_2->insert_empty_row(0);
                test_2->set_binary(0, 0, BinaryData(chunk_1));
                wt.commit();
            }
            {
                WriteTransaction wt(root_sg);
                wt.get_group().verify();
                TableRef test_2 = wt.get_table("test_2");
                for (int j = 0; j < 18; ++j) {
                    test_2->insert_empty_row(test_2->size());
                    test_2->set_binary(0, test_2->size() - 1, BinaryData(chunk_2));
                }
                wt.commit();
            }
        }

        // Check isolation between read transactions
        for (int i = 0; i < 2 * N; ++i) {
            ConstTableRef test_1 = read_transactions[i]->get_table("test_1");
            CHECK_EQUAL(1, test_1->size());
            CHECK_EQUAL(i, test_1->get_int(0, 0));
            ConstTableRef test_2 = read_transactions[i]->get_table("test_2");
            int n_1 = i * 1;
            int n_2 = i * 18;
            CHECK_EQUAL(n_1 + n_2, test_2->size());
            for (int j = 0; j < n_1; ++j)
                CHECK_EQUAL(BinaryData(chunk_1), test_2->get_binary(0, j));
            for (int j = n_1; j < n_1 + n_2; ++j)
                CHECK_EQUAL(BinaryData(chunk_2), test_2->get_binary(0, j));
        }

        // End the first half of the read transactions during further
        // changes
        for (int i = N - 1; i >= 0; --i) {
            {
                WriteTransaction wt(root_sg);
#if !defined(_WIN32) || TEST_DURATION > 0 // These .verify() calls are horribly slow on Windows
                wt.get_group().verify();
#endif
                TableRef test_1 = wt.get_table("test_1");
                add_int(*test_1, 0, 2);
                wt.commit();
            }
            {
                ConstTableRef test_1 = read_transactions[i]->get_table("test_1");
                CHECK_EQUAL(1, test_1->size());
                CHECK_EQUAL(i, test_1->get_int(0, 0));
                ConstTableRef test_2 = read_transactions[i]->get_table("test_2");
                int n_1 = i * 1;
                int n_2 = i * 18;
                CHECK_EQUAL(n_1 + n_2, test_2->size());
                for (int j = 0; j < n_1; ++j)
                    CHECK_EQUAL(BinaryData(chunk_1), test_2->get_binary(0, j));
                for (int j = n_1; j < n_1 + n_2; ++j)
                    CHECK_EQUAL(BinaryData(chunk_2), test_2->get_binary(0, j));
            }
            read_transactions[i].reset();
        }

        // Initiate 6*N extra read transactionss with further progressive changes
        for (int i = 2 * N; i < 8 * N; ++i) {
            read_transactions[i].reset(new ReadTransaction(*shared_groups[i]));
#if !defined(_WIN32) || TEST_DURATION > 0
            read_transactions[i]->get_group().verify();
#endif
            {
                ConstTableRef test_1 = read_transactions[i]->get_table("test_1");
                CHECK_EQUAL(1u, test_1->size());
                int i_2 = 2 * N + i;
                CHECK_EQUAL(i_2, test_1->get_int(0, 0));
                ConstTableRef test_2 = read_transactions[i]->get_table("test_2");
                int n_1 = i * 1;
                int n_2 = i * 18;
                CHECK_EQUAL(n_1 + n_2, test_2->size());
                for (int j = 0; j < n_1; ++j)
                    CHECK_EQUAL(BinaryData(chunk_1), test_2->get_binary(0, j));
                for (int j = n_1; j < n_1 + n_2; ++j)
                    CHECK_EQUAL(BinaryData(chunk_2), test_2->get_binary(0, j));
            }
            {
                WriteTransaction wt(root_sg);
#if !defined(_WIN32) || TEST_DURATION > 0
                wt.get_group().verify();
#endif
                TableRef test_1 = wt.get_table("test_1");
                add_int(*test_1, 0, 1);
                TableRef test_2 = wt.get_table("test_2");
                test_2->insert_empty_row(0);
                test_2->set_binary(0, 0, BinaryData(chunk_1));
                wt.commit();
            }
            {
                WriteTransaction wt(root_sg);
#if !defined(_WIN32) || TEST_DURATION > 0
                wt.get_group().verify();
#endif
                TableRef test_2 = wt.get_table("test_2");
                for (int j = 0; j < 18; ++j) {
                    test_2->insert_empty_row(test_2->size());
                    test_2->set_binary(0, test_2->size() - 1, BinaryData(chunk_2));
                }
                wt.commit();
            }
        }

        // End all remaining read transactions during further changes
        for (int i = 1 * N; i < 8 * N; ++i) {
            {
                WriteTransaction wt(root_sg);
#if !defined(_WIN32) || TEST_DURATION > 0
                wt.get_group().verify();
#endif
                TableRef test_1 = wt.get_table("test_1");
                add_int(*test_1, 0, 2);
                wt.commit();
            }
            {
                ConstTableRef test_1 = read_transactions[i]->get_table("test_1");
                CHECK_EQUAL(1, test_1->size());
                int i_2 = i < 2 * N ? i : 2 * N + i;
                CHECK_EQUAL(i_2, test_1->get_int(0, 0));
                ConstTableRef test_2 = read_transactions[i]->get_table("test_2");
                int n_1 = i * 1;
                int n_2 = i * 18;
                CHECK_EQUAL(n_1 + n_2, test_2->size());
                for (int j = 0; j < n_1; ++j)
                    CHECK_EQUAL(BinaryData(chunk_1), test_2->get_binary(0, j));
                for (int j = n_1; j < n_1 + n_2; ++j)
                    CHECK_EQUAL(BinaryData(chunk_2), test_2->get_binary(0, j));
            }
            read_transactions[i].reset();
        }

        // Check final state via each shared group, then destroy it
        for (int i = 0; i < 8 * N; ++i) {
            {
                ReadTransaction rt(*shared_groups[i]);
#if !defined(_WIN32) || TEST_DURATION > 0
                rt.get_group().verify();
#endif
                ConstTableRef test_1 = rt.get_table("test_1");
                CHECK_EQUAL(1, test_1->size());
                CHECK_EQUAL(3 * 8 * N, test_1->get_int(0, 0));
                ConstTableRef test_2 = rt.get_table("test_2");
                int n_1 = 8 * N * 1;
                int n_2 = 8 * N * 18;
                CHECK_EQUAL(n_1 + n_2, test_2->size());
                for (int j = 0; j < n_1; ++j)
                    CHECK_EQUAL(BinaryData(chunk_1), test_2->get_binary(0, j));
                for (int j = n_1; j < n_1 + n_2; ++j)
                    CHECK_EQUAL(BinaryData(chunk_2), test_2->get_binary(0, j));
            }
            shared_groups[i].reset();
        }

        // Check final state via new shared group
        {
            SharedGroup sg(path, no_create, SharedGroup::durability_MemOnly);
            ReadTransaction rt(sg);
#if !defined(_WIN32) || TEST_DURATION > 0
            rt.get_group().verify();
#endif
            ConstTableRef test_1 = rt.get_table("test_1");
            CHECK_EQUAL(1, test_1->size());
            CHECK_EQUAL(3 * 8 * N, test_1->get_int(0, 0));
            ConstTableRef test_2 = rt.get_table("test_2");
            int n_1 = 8 * N * 1;
            int n_2 = 8 * N * 18;
            CHECK_EQUAL(n_1 + n_2, test_2->size());
            for (int j = 0; j < n_1; ++j)
                CHECK_EQUAL(BinaryData(chunk_1), test_2->get_binary(0, j));
            for (int j = n_1; j < n_1 + n_2; ++j)
                CHECK_EQUAL(BinaryData(chunk_2), test_2->get_binary(0, j));
        }
    }
}

#ifndef _WIN32 // FIXME: Some times crashes on Windows

// This test is a minimal repro. of core issue #842.
TEST(Many_ConcurrentReaders)
{
    SHARED_GROUP_TEST_PATH(path);
    const std::string path_str = path;

    // setup
    SharedGroup sg_w(path_str);
    WriteTransaction wt(sg_w);
    TableRef t = wt.add_table("table");
    size_t col_ndx = t->add_column(type_String, "column");
    t->add_empty_row(1);
    t->set_string(col_ndx, 0, StringData("string"));
    wt.commit();
    sg_w.close();

    auto reader = [path_str]() {
        try {
            for (int i = 0; i < 1000; ++i) {
                SharedGroup sg_r(path_str);
                ReadTransaction rt(sg_r);
                rt.get_group().verify();
            }
        }
        catch (...) {
            REALM_ASSERT(false);
        }
    };

    constexpr int num_threads = 4;
    Thread threads[num_threads];
    for (int i = 0; i < num_threads; ++i) {
        threads[i].start(reader);
    }
    for (int i = 0; i < num_threads; ++i) {
        threads[i].join();
    }
}

#endif // #ifndef _WIN32

namespace {

REALM_TABLE_1(MyTable_SpecialOrder, first, Int)

} // anonymous namespace

TEST(Shared_WritesSpecialOrder)
{
    SHARED_GROUP_TEST_PATH(path);
    SharedGroup sg(path, false, SharedGroup::durability_Full, crypt_key());

    const int num_rows =
        5; // FIXME: Should be strictly greater than REALM_MAX_BPNODE_SIZE, but that takes too long time.
    const int num_reps = 25;

    {
        WriteTransaction wt(sg);
        wt.get_group().verify();
        MyTable_SpecialOrder::Ref table = wt.add_table<MyTable_SpecialOrder>("test");
        for (int i = 0; i < num_rows; ++i) {
            table->add(0);
        }
        wt.commit();
    }

    for (int i = 0; i < num_rows; ++i) {
        for (int j = 0; j < num_reps; ++j) {
            {
                WriteTransaction wt(sg);
                wt.get_group().verify();
                MyTable_SpecialOrder::Ref table = wt.get_table<MyTable_SpecialOrder>("test");
                CHECK_EQUAL(j, table[i].first);
                ++table[i].first;
                wt.commit();
            }
        }
    }

    {
        ReadTransaction rt(sg);
        rt.get_group().verify();
        MyTable_SpecialOrder::ConstRef table = rt.get_table<MyTable_SpecialOrder>("test");
        for (int i = 0; i < num_rows; ++i) {
            CHECK_EQUAL(num_reps, table[i].first);
        }
    }
}

namespace {

void writer_threads_thread(TestContext& test_context, std::string path, size_t row_ndx)
{
    // Open shared db
    SharedGroup sg(path, false, SharedGroup::durability_Full, crypt_key());

    for (size_t i = 0; i < 100; ++i) {
        // Increment cell
        {
            WriteTransaction wt(sg);
            wt.get_group().verify();
            TestTableShared::Ref t1 = wt.get_table<TestTableShared>("test");
            t1[row_ndx].first += 1;
            // FIXME: For some reason this takes ages when running
            // inside valgrind, it is probably due to the "extreme
            // overallocation" bug. The 1000 transactions performed
            // here can produce a final database file size of more
            // than 1 GiB. Really! And that is a table with only 10
            // rows. It is about 1 MiB per transaction.
            wt.commit();
        }

        // Verify in new transaction so that we interleave
        // read and write transactions
        {
            ReadTransaction rt(sg);
            rt.get_group().verify();
            TestTableShared::ConstRef t = rt.get_table<TestTableShared>("test");

            int64_t v = t[row_ndx].first;
            int64_t expected = i + 1;
            CHECK_EQUAL(expected, v);
        }
    }
}

} // anonymous namespace

TEST(Shared_WriterThreads)
{
    SHARED_GROUP_TEST_PATH(path);
    {
        // Create a new shared db
        SharedGroup sg(path, false, SharedGroup::durability_Full, crypt_key());

        const size_t thread_count = 10;
        // Create first table in group
        {
            WriteTransaction wt(sg);
            wt.get_group().verify();
            TestTableShared::Ref t1 = wt.add_table<TestTableShared>("test");
            for (size_t i = 0; i < thread_count; ++i)
                t1->add(0, 2, false, "test");
            wt.commit();
        }

        Thread threads[thread_count];

        // Create all threads
        for (size_t i = 0; i < thread_count; ++i)
            threads[i].start([this, &path, i] { writer_threads_thread(test_context, path, i); });

        // Wait for all threads to complete
        for (size_t i = 0; i < thread_count; ++i)
            threads[i].join();

        // Verify that the changes were made
        {
            ReadTransaction rt(sg);
            rt.get_group().verify();
            TestTableShared::ConstRef t = rt.get_table<TestTableShared>("test");

            for (size_t i = 0; i < thread_count; ++i) {
                int64_t v = t[i].first;
                CHECK_EQUAL(100, v);
            }
        }
    }
}


#if !REALM_ENABLE_ENCRYPTION && defined(ENABLE_ROBUST_AGAINST_DEATH_DURING_WRITE)
// this unittest has issues that has not been fully understood, but could be
// related to interaction between posix robust mutexes and the fork() system call.
// it has so far only been seen failing on Linux, so we enable it on ios.
#if REALM_PLATFORM_APPLE

// Not supported on Windows in particular? Keywords: winbug
TEST(Shared_RobustAgainstDeathDuringWrite)
{
    // Abort if robust mutexes are not supported on the current
    // platform. Otherwise we would probably get into a dead-lock.
    if (!RobustMutex::is_robust_on_this_platform())
        return;

    // This test can only be conducted by spawning independent
    // processes which can then be terminated individually.
    const int process_count = 100;
    SHARED_GROUP_TEST_PATH(path);

    for (int i = 0; i < process_count; ++i) {
        pid_t pid = fork();
        if (pid == pid_t(-1))
            REALM_TERMINATE("fork() failed");
        if (pid == 0) {
            // Child
            SharedGroup sg(path, false, SharedGroup::durability_Full, crypt_key());
            WriteTransaction wt(sg);
            wt.get_group().verify();
            TableRef table = wt.get_or_add_table("alpha");
            _Exit(42); // Die hard with an active write transaction
        }
        else {
            // Parent
            int stat_loc = 0;
            int options = 0;
            pid = waitpid(pid, &stat_loc, options);
            if (pid == pid_t(-1))
                REALM_TERMINATE("waitpid() failed");
            bool child_exited_normaly = WIFEXITED(stat_loc);
            CHECK(child_exited_normaly);
            int child_exit_status = WEXITSTATUS(stat_loc);
            CHECK_EQUAL(42, child_exit_status);
        }

        // Check that we can continue without dead-locking
        {
            SharedGroup sg(path, false, SharedGroup::durability_Full, crypt_key());
            WriteTransaction wt(sg);
            wt.get_group().verify();
            TableRef table = wt.get_or_add_table("beta");
            if (table->is_empty()) {
                table->add_column(type_Int, "i");
                table->insert_empty_row(0);
                table->set_int(0, 0, 0);
            }
            add_int(*table, 0, 1);
            wt.commit();
        }
    }

    {
        SharedGroup sg(path, false, SharedGroup::durability_Full, crypt_key());
        ReadTransaction rt(sg);
        rt.get_group().verify();
        CHECK(!rt.has_table("alpha"));
        CHECK(rt.has_table("beta"));
        ConstTableRef table = rt.get_table("beta");
        CHECK_EQUAL(process_count, table->get_int(0, 0));
    }
}

#endif // on apple
#endif // encryption enabled

// not ios or android
//#endif // defined TEST_ROBUSTNESS && defined ENABLE_ROBUST_AGAINST_DEATH_DURING_WRITE && !REALM_ENABLE_ENCRYPTION


TEST(Shared_FormerErrorCase1)
{
    SHARED_GROUP_TEST_PATH(path);
    SharedGroup sg(path, false, SharedGroup::durability_Full, crypt_key());
    {
        DescriptorRef sub_1, sub_2;
        WriteTransaction wt(sg);
        wt.get_group().verify();
        TableRef table = wt.add_table("my_table");
        table->add_column(type_Int, "alpha");
        table->add_column(type_Bool, "beta");
        table->add_column(type_Int, "gamma");
        table->add_column(type_OldDateTime, "delta");
        table->add_column(type_String, "epsilon");
        table->add_column(type_Binary, "zeta");
        table->add_column(type_Table, "eta", &sub_1);
        table->add_column(type_Mixed, "theta");
        sub_1->add_column(type_Int, "foo");
        sub_1->add_column(type_Table, "bar", &sub_2);
        sub_2->add_column(type_Int, "value");
        table->insert_empty_row(0, 1);
        wt.commit();
    }

    {
        WriteTransaction wt(sg);
        wt.get_group().verify();
        wt.commit();
    }

    {
        WriteTransaction wt(sg);
        wt.get_group().verify();
        {
            TableRef table = wt.get_table("my_table");
            table->set_int(0, 0, 1);
        }
        wt.commit();
    }

    {
        WriteTransaction wt(sg);
        wt.get_group().verify();
        {
            TableRef table = wt.get_table("my_table");
            table->set_int(0, 0, 2);
        }
        wt.commit();
    }

    {
        WriteTransaction wt(sg);
        wt.get_group().verify();
        {
            TableRef table = wt.get_table("my_table");
            TableRef table2 = table->get_subtable(6, 0);
            table2->insert_empty_row(0);
            table2->set_int(0, 0, 0);
        }
        {
            TableRef table = wt.get_table("my_table");
            table->set_int(0, 0, 3);
        }
        wt.commit();
    }

    {
        WriteTransaction wt(sg);
        wt.get_group().verify();
        {
            TableRef table = wt.get_table("my_table");
            table->set_int(0, 0, 4);
        }
        wt.commit();
    }

    {
        WriteTransaction wt(sg);
        wt.get_group().verify();
        {
            TableRef table = wt.get_table("my_table");
            TableRef table2 = table->get_subtable(6, 0);
            TableRef table3 = table2->get_subtable(1, 0);
            table3->insert_empty_row(0, 1);
        }
        wt.commit();
    }

    {
        WriteTransaction wt(sg);
        wt.get_group().verify();
        {
            TableRef table = wt.get_table("my_table");
            TableRef table2 = table->get_subtable(6, 0);
            TableRef table3 = table2->get_subtable(1, 0);
            table3->insert_empty_row(1, 1);
        }
        wt.commit();
    }

    {
        WriteTransaction wt(sg);
        wt.get_group().verify();
        {
            TableRef table = wt.get_table("my_table");
            TableRef table2 = table->get_subtable(6, 0);
            TableRef table3 = table2->get_subtable(1, 0);
            table3->set_int(0, 0, 0);
        }
        {
            TableRef table = wt.get_table("my_table");
            table->set_int(0, 0, 5);
        }
        {
            TableRef table = wt.get_table("my_table");
            TableRef table2 = table->get_subtable(6, 0);
            table2->set_int(0, 0, 1);
        }
        wt.commit();
    }

    {
        WriteTransaction wt(sg);
        wt.get_group().verify();
        TableRef table = wt.get_table("my_table");
        table = table->get_subtable(6, 0);
        table = table->get_subtable(1, 0);
        table->set_int(0, 1, 1);
        table = wt.get_table("my_table");
        table->set_int(0, 0, 6);
        table = wt.get_table("my_table");
        table = table->get_subtable(6, 0);
        table->set_int(0, 0, 2);
        wt.commit();
    }
}


namespace {

REALM_TABLE_1(FormerErrorCase2_Subtable, value, Int)

REALM_TABLE_1(FormerErrorCase2_Table, bar, Subtable<FormerErrorCase2_Subtable>)

} // namespace

TEST(Shared_FormerErrorCase2)
{
    SHARED_GROUP_TEST_PATH(path);
    for (int i = 0; i < 10; ++i) {
        SharedGroup sg(path, false, SharedGroup::durability_Full, crypt_key());
        WriteTransaction wt(sg);
        wt.get_group().verify();
        FormerErrorCase2_Table::Ref table = wt.get_or_add_table<FormerErrorCase2_Table>("table");
        table->add();
        table->add();
        table->add();
        table->add();
        table->add();
        table->clear();
        table->add();
        table[0].bar->add();
        wt.commit();
    }
}

namespace {

REALM_TABLE_1(OverAllocTable, text, String)

} // namespace

TEST(Shared_SpaceOveruse)
{
#if TEST_DURATION < 1
    int n_outer = 300;
    int n_inner = 21;
#else
    int n_outer = 3000;
    int n_inner = 42;
#endif

    // Many transactions
    SHARED_GROUP_TEST_PATH(path);
    SharedGroup sg(path, false, SharedGroup::durability_Full, crypt_key());

    // Do a lot of sequential transactions
    for (int i = 0; i != n_outer; ++i) {
        WriteTransaction wt(sg);
        wt.get_group().verify();
        OverAllocTable::Ref table = wt.get_or_add_table<OverAllocTable>("my_table");
        for (int j = 0; j != n_inner; ++j)
            table->add("x");
        wt.commit();
    }

    // Verify that all was added correctly
    {
        ReadTransaction rt(sg);
        rt.get_group().verify();
        OverAllocTable::ConstRef table = rt.get_table<OverAllocTable>("my_table");

        size_t n = table->size();
        CHECK_EQUAL(n_outer * n_inner, n);

        for (size_t i = 0; i != n; ++i)
            CHECK_EQUAL("x", table[i].text);

        table->verify();
    }
}


TEST(Shared_Notifications)
{
    // Create a new shared db
    SHARED_GROUP_TEST_PATH(path);
    SharedGroup sg(path, false, SharedGroup::durability_Full, crypt_key());

    // No other instance have changed db since last transaction
    CHECK(!sg.has_changed());

    {
        // Open the same db again (in empty state)
        SharedGroup sg2(path, false, SharedGroup::durability_Full, crypt_key());

        // Verify that new group is empty
        {
            ReadTransaction rt(sg2);
            CHECK(rt.get_group().is_empty());
        }

        // No other instance have changed db since last transaction
        CHECK(!sg2.has_changed());

        // Add a new table
        {
            WriteTransaction wt(sg2);
            wt.get_group().verify();
            TestTableShared::Ref t1 = wt.add_table<TestTableShared>("test");
            t1->add(1, 2, false, "test");
            wt.commit();
        }
    }

    // Db has been changed by other instance
    CHECK(sg.has_changed());

    // Verify that the new table has been added
    {
        ReadTransaction rt(sg);
        rt.get_group().verify();
        TestTableShared::ConstRef t1 = rt.get_table<TestTableShared>("test");
        CHECK_EQUAL(1, t1->size());
        CHECK_EQUAL(1, t1[0].first);
        CHECK_EQUAL(2, t1[0].second);
        CHECK_EQUAL(false, t1[0].third);
        CHECK_EQUAL("test", t1[0].fourth);
    }

    // No other instance have changed db since last transaction
    CHECK(!sg.has_changed());
}


TEST(Shared_FromSerialized)
{
    SHARED_GROUP_TEST_PATH(path);

    // Create new group and serialize to disk
    {
        Group g1;
        TestTableShared::Ref t1 = g1.add_table<TestTableShared>("test");
        t1->add(1, 2, false, "test");
        g1.write(path, crypt_key());
    }

    // Open same file as shared group
    SharedGroup sg(path, false, SharedGroup::durability_Full, crypt_key());

    // Verify that contents is there when shared
    {
        ReadTransaction rt(sg);
        rt.get_group().verify();
        TestTableShared::ConstRef t1 = rt.get_table<TestTableShared>("test");
        CHECK_EQUAL(1, t1->size());
        CHECK_EQUAL(1, t1[0].first);
        CHECK_EQUAL(2, t1[0].second);
        CHECK_EQUAL(false, t1[0].third);
        CHECK_EQUAL("test", t1[0].fourth);
    }
}


TEST_IF(Shared_StringIndexBug1, TEST_DURATION >= 1)
{
    SHARED_GROUP_TEST_PATH(path);
    SharedGroup db(path, false, SharedGroup::durability_Full, crypt_key());

    {
        Group& group = db.begin_write();
        TableRef table = group.add_table("users");
        table->add_column(type_String, "username");
        table->add_search_index(0);
        for (int i = 0; i < REALM_MAX_BPNODE_SIZE + 1; ++i)
            table->add_empty_row();
        for (int i = 0; i < REALM_MAX_BPNODE_SIZE + 1; ++i)
            table->remove(0);
        db.commit();
    }

    {
        Group& group = db.begin_write();
        TableRef table = group.get_table("users");
        table->add_empty_row();
        db.commit();
    }
}


TEST(Shared_StringIndexBug2)
{
    SHARED_GROUP_TEST_PATH(path);
    SharedGroup sg(path, false, SharedGroup::durability_Full, crypt_key());

    {
        WriteTransaction wt(sg);
        wt.get_group().verify();
        TableRef table = wt.add_table("a");
        table->add_column(type_String, "b");
        table->add_search_index(0); // Not adding index makes it work
        table->add_empty_row();
        wt.commit();
    }

    {
        ReadTransaction rt(sg);
        rt.get_group().verify();
    }
}


namespace {

void rand_str(Random& random, char* res, size_t len)
{
    for (size_t i = 0; i < len; ++i)
        res[i] = char(int('a') + random.draw_int_mod(10));
}

} // anonymous namespace

TEST(Shared_StringIndexBug3)
{
    SHARED_GROUP_TEST_PATH(path);
    SharedGroup db(path, false, SharedGroup::durability_Full, crypt_key());

    {
        Group& group = db.begin_write();
        TableRef table = group.add_table("users");
        table->add_column(type_String, "username");
        table->add_search_index(0); // Disabling index makes it work
        db.commit();
    }

    Random random(random_int<unsigned long>()); // Seed from slow global generator
    size_t transactions = 0;

    for (size_t n = 0; n < 100; ++n) {
        const uint64_t action = random.draw_int_mod(1000);

        transactions++;

        if (action <= 500) {
            // delete random user
            Group& group = db.begin_write();
            TableRef table = group.get_table("users");
            if (table->size() > 0) {
                size_t del = random.draw_int_mod(table->size());
                // cerr << "-" << del << ": " << table->get_string(0, del) << std::endl;
                table->remove(del);
                table->verify();
            }
            db.commit();
        }
        else {
            // add new user
            Group& group = db.begin_write();
            TableRef table = group.get_table("users");
            table->add_empty_row();
            char txt[100];
            rand_str(random, txt, 8);
            txt[8] = 0;
            // cerr << "+" << txt << std::endl;
            table->set_string(0, table->size() - 1, txt);
            table->verify();
            db.commit();
        }
    }
}


TEST(Shared_ClearColumnWithBasicArrayRootLeaf)
{
    SHARED_GROUP_TEST_PATH(path);
    {
        SharedGroup sg(path, false, SharedGroup::durability_Full, crypt_key());
        WriteTransaction wt(sg);
        TableRef test = wt.add_table("Test");
        test->add_column(type_Double, "foo");
        test->clear();
        test->add_empty_row();
        test->set_double(0, 0, 727.2);
        wt.commit();
    }
    {
        SharedGroup sg(path, false, SharedGroup::durability_Full, crypt_key());
        ReadTransaction rt(sg);
        ConstTableRef test = rt.get_table("Test");
        CHECK_EQUAL(727.2, test->get_double(0, 0));
    }
}

// disable shared async on windows and any Apple operating system
// TODO: enable async daemon for OS X - think how to do it in XCode (no issue for build.sh)
#if !defined(_WIN32) && !REALM_PLATFORM_APPLE
// Todo. Keywords: winbug
TEST_IF(Shared_Async, allow_async)
{
    SHARED_GROUP_TEST_PATH(path);

    // Do some changes in a async db
    {
        bool no_create = false;
        SharedGroup db(path, no_create, SharedGroup::durability_Async);

        for (size_t i = 0; i < 100; ++i) {
            //            std::cout << "t "<<n<<"\n";
            WriteTransaction wt(db);
            wt.get_group().verify();
            TestTableShared::Ref t1 = wt.get_or_add_table<TestTableShared>("test");
            t1->add(1, i, false, "test");
            wt.commit();
        }
    }

    // Wait for async_commit process to shutdown
    // FIXME: we need a way to determine properly if the daemon has shot down instead of just sleeping
    sleep(1);

    // Read the db again in normal mode to verify
    {
        SharedGroup db(path);

        ReadTransaction rt(db);
        rt.get_group().verify();
        TestTableShared::ConstRef t1 = rt.get_table<TestTableShared>("test");
        CHECK_EQUAL(100, t1->size());
    }
}


namespace {

#define multiprocess_increments 100

void multiprocess_thread(TestContext& test_context, std::string path, size_t row_ndx)
{
    // Open shared db
    bool no_create = false;
    SharedGroup sg(path, no_create, SharedGroup::durability_Async);

    for (size_t i = 0; i != multiprocess_increments; ++i) {
        // Increment cell
        {

            WriteTransaction wt(sg);
            wt.get_group().verify();
            TestTableShared::Ref t1 = wt.get_table<TestTableShared>("test");
            t1[row_ndx].first += 1;
            // FIXME: For some reason this takes ages when running
            // inside valgrind, it is probably due to the "extreme
            // overallocation" bug. The 1000 transactions performed
            // here can produce a final database file size of more
            // than 1 GiB. Really! And that is a table with only 10
            // rows. It is about 1 MiB per transaction.
            wt.commit();
        }
        // Verify in new transaction so that we interleave
        // read and write transactions
        {
            ReadTransaction rt(sg);
            rt.get_group().verify();
            TestTableShared::ConstRef t = rt.get_table<TestTableShared>("test");

            int64_t v = t[row_ndx].first;
            int64_t expected = i + 1;
            CHECK_EQUAL(expected, v);
        }
    }
}


void multiprocess_make_table(std::string path, std::string lock_path, std::string alone_path, size_t rows)
{
    static_cast<void>(lock_path);
// Create first table in group
#if 1
    static_cast<void>(alone_path);
#if 0
    {
        SharedGroup sgr(path);
        SharedGroup sgw(path);
        {
            ReadTransaction rt0(sgr);
            WriteTransaction wt0(sgw);
            wt0.commit();
        }
        ReadTransaction rt(sgr);
        {
        }
        WriteTransaction wt(sgw);
        TestTableShared::Ref t1 = wt.get_table<TestTableShared>("test");
        for (size_t i = 0; i < rows; ++i) {
            t1->add(0, 2, false, "test");
        }
        wt.commit();
        WriteTransaction wt2(sgw);
        TestTableShared::Ref t2 = wt2.get_table<TestTableShared>("test");
        for (size_t i = 0; i < rows; ++i) {
            t2->add(0, 2, false, "test");
        }
        wt2.commit();
    }
#else
#if 0
    {
        SharedGroup sg(path, false, SharedGroup::durability_Full, crypt_key());
        WriteTransaction wt(sg);
        TestTableShared::Ref t1 = wt.get_table<TestTableShared>("test");
        for (size_t i = 0; i < rows; ++i) {
            t1->add(0, 2, false, "test");
        }
        wt.commit();
    }
#else
    {
        bool no_create = false;
        SharedGroup sg(path, no_create, SharedGroup::durability_Async);
        WriteTransaction wt(sg);
        TestTableShared::Ref t1 = wt.get_or_add_table<TestTableShared>("test");
        for (size_t i = 0; i < rows; ++i) {
            t1->add(0, 2, false, "test");
        }
        wt.commit();
    }
#endif
#endif
    // Wait for async_commit process to shutdown
    // FIXME: No good way of doing this
    sleep(1);
#else
    {
        Group g(alone_path, Group::mode_ReadWrite);
        TestTableShared::Ref t1 = g.get_table<TestTableShared>("test");
        for (size_t i = 0; i < rows; ++i)
            t1->add(0, 2, false, "test");
        printf("Writing db\n");
        g.commit();
    }
#endif
}

void multiprocess_threaded(TestContext& test_context, std::string path, size_t num_threads, size_t base)
{
    // Do some changes in a async db
    std::unique_ptr<test_util::ThreadWrapper[]> threads;
    threads.reset(new test_util::ThreadWrapper[num_threads]);

    // Start threads
    for (size_t i = 0; i != num_threads; ++i) {
        threads[i].start([&test_context, &path, base, i] { multiprocess_thread(test_context, path, base + i); });
    }

    // Wait for threads to finish
    for (size_t i = 0; i != num_threads; ++i) {
        bool thread_has_thrown = false;
        std::string except_msg;
        if (threads[i].join(except_msg)) {
            std::cerr << "Exception thrown in thread " << i << ": " << except_msg << "\n";
            thread_has_thrown = true;
        }
        CHECK(!thread_has_thrown);
    }

    // Verify that the changes were made
    {
        bool no_create = false;
        SharedGroup sg(path, no_create, SharedGroup::durability_Async);
        ReadTransaction rt(sg);
        rt.get_group().verify();
        TestTableShared::ConstRef t = rt.get_table<TestTableShared>("test");

        for (size_t i = 0; i != num_threads; ++i) {
            int64_t v = t[i + base].first;
            CHECK_EQUAL(multiprocess_increments, v);
        }
    }
}

void multiprocess_validate_and_clear(TestContext& test_context, std::string path, std::string lock_path, size_t rows,
                                     int result)
{
    // Wait for async_commit process to shutdown
    // FIXME: this is not apropriate
    static_cast<void>(lock_path);
    sleep(1);

    // Verify - once more, in sync mode - that the changes were made
    {
        SharedGroup sg(path, false, SharedGroup::durability_Full, crypt_key());
        WriteTransaction wt(sg);
        wt.get_group().verify();
        TestTableShared::Ref t = wt.get_table<TestTableShared>("test");

        for (size_t i = 0; i != rows; ++i) {
            int64_t v = t[i].first;
            t[i].first = 0;
            CHECK_EQUAL(result, v);
        }
        wt.commit();
    }
}

void multiprocess(TestContext& test_context, std::string path, int num_procs, size_t num_threads)
{
    int* pids = new int[num_procs];
    for (int i = 0; i != num_procs; ++i) {
        if (0 == (pids[i] = fork())) {
            multiprocess_threaded(test_context, path, num_threads, i * num_threads);
            _exit(0);
        }
    }
    int status = 0;
    for (int i = 0; i != num_procs; ++i)
        waitpid(pids[i], &status, 0);
    delete[] pids;
}

} // anonymous namespace


TEST_IF(Shared_AsyncMultiprocess, allow_async)
{
    SHARED_GROUP_TEST_PATH(path);
    SHARED_GROUP_TEST_PATH(alone_path);

    // wait for any daemon hanging around to exit
    usleep(100); // FIXME: Is this really acceptable?

#if TEST_DURATION < 1
    multiprocess_make_table(path, path.get_lock_path(), alone_path, 4);

    multiprocess_threaded(test_context, path, 2, 0);
    multiprocess_validate_and_clear(test_context, path, path.get_lock_path(), 2, multiprocess_increments);

    for (int k = 1; k < 3; ++k) {
        multiprocess(test_context, path, 2, 2);
        multiprocess_validate_and_clear(test_context, path, path.get_lock_path(), 4, multiprocess_increments);
    }
#else
    multiprocess_make_table(path, path.get_lock_path(), alone_path, 100);

    multiprocess_threaded(test_context, path, 10, 0);
    multiprocess_validate_and_clear(test_context, path, path.get_lock_path(), 10, multiprocess_increments);

    for (int k = 1; k < 10; ++k) {
        multiprocess(test_context, path, 10, 10);
        multiprocess_validate_and_clear(test_context, path, path.get_lock_path(), 100, multiprocess_increments);
    }
#endif
}

#endif // !defined(_WIN32) && !REALM_PLATFORM_APPLE

#if !defined(_WIN32)
// this test does not work with valgrind:
#if 0

// This test will hang infinitely instead of failing!!!
TEST(Shared_WaitForChange)
{
    const int num_threads = 3;
    Mutex mutex;
    int shared_state[num_threads];
    SharedGroup* sgs[num_threads];

    auto waiter = [&](std::string path, int i) {
        SharedGroup* sg = new SharedGroup(path, true, SharedGroup::durability_Full);
        {
            LockGuard l(mutex);
            shared_state[i] = 1;
            sgs[i] = sg;
        }
        sg->begin_read(); // open a transaction at least once to make "changed" well defined
        sg->end_read();
        sg->wait_for_change();
        {
            LockGuard l(mutex);
            shared_state[i] = 2; // this state should not be observed by the writer
        }
        sg->wait_for_change(); // we'll fall right through here, because we haven't advanced our readlock
        {
            LockGuard l(mutex);
            shared_state[i] = 3;
        }
        sg->begin_read();
        sg->end_read();
        sg->wait_for_change(); // this time we'll wait because state hasn't advanced since we did.
        {
            LockGuard l(mutex);
            shared_state[i] = 4;
        }
        // works within a read transaction as well
        sg->begin_read();
        sg->wait_for_change();
        sg->end_read();
        {
            LockGuard l(mutex);
            shared_state[i] = 5;
        }
        sg->begin_read();
        sg->end_read();
        sg->wait_for_change(); // wait until wait_for_change is released
        {
            LockGuard l(mutex);
            shared_state[i] = 6;
        }
    };

    SHARED_GROUP_TEST_PATH(path);
    for (int j = 0; j < num_threads; j++)
        shared_state[j] = 0;
    SharedGroup sg(path, false, SharedGroup::durability_Full);
    Thread threads[num_threads];
    for (int j = 0; j < num_threads; j++)
        threads[j].start([waiter, &path, j] { waiter(path, j); });
    bool try_again = true;
    while (try_again) {
        try_again = false;
        for (int j = 0; j < num_threads; j++) {
            LockGuard l(mutex);
            if (shared_state[j] < 1) try_again = true;
            CHECK(shared_state[j] < 2);
        }
    }

    // This write transaction should allow all readers to run again
    sg.begin_write();
    sg.commit();

    // All readers should pass through state 2 to state 3, so wait
    // for all to reach state 3:
    try_again = true;
    while (try_again) {
        try_again = false;
        for (int j = 0; j < num_threads; j++) {
            LockGuard l(mutex);
            if (3 != shared_state[j]) try_again = true;
            CHECK(shared_state[j] < 4);
        }
    }

    sg.begin_write();
    sg.commit();
    try_again = true;
    while (try_again) {
        try_again = false;
        for (int j = 0; j < num_threads; j++) {
            LockGuard l(mutex);
            if (4 != shared_state[j]) try_again = true;
        }
    }
    sg.begin_write();
    sg.commit();
    try_again = true;
    while (try_again) {
        try_again = false;
        for (int j = 0; j < num_threads; j++) {
            LockGuard l(mutex);
            if (5 != shared_state[j]) try_again = true;
        }
    }
    try_again = true;
    while (try_again) {
        try_again = false;
        for (int j = 0; j < num_threads; j++) {
            LockGuard l(mutex);
            if (sgs[j]) {
                sgs[j]->wait_for_change_release();
            }
            if (6 != shared_state[j]) {
                try_again = true;
            }
        }
    }
    for (int j = 0; j < num_threads; j++)
        threads[j].join();
    for (int j = 0; j < num_threads; j++) {
        delete sgs[j];
        sgs[j] = 0;
    }
}


#endif // test is disabled
#endif // endif not on windows


TEST(Shared_MultipleSharersOfStreamingFormat)
{
    SHARED_GROUP_TEST_PATH(path);
    {
        // Create non-empty file without free-space tracking
        Group g;
        g.add_table("x");
        g.write(path, crypt_key());
    }
    {
        // See if we can handle overlapped accesses through multiple shared groups
        SharedGroup sg(path, false, SharedGroup::durability_Full, crypt_key());
        SharedGroup sg2(path, false, SharedGroup::durability_Full, crypt_key());
        {
            ReadTransaction rt(sg);
            rt.get_group().verify();
            CHECK(rt.has_table("x"));
            CHECK(!rt.has_table("gnyf"));
            CHECK(!rt.has_table("baz"));
        }
        {
            WriteTransaction wt(sg);
            wt.get_group().verify();
            wt.add_table("baz"); // Add table "baz"
            wt.commit();
        }
        {
            WriteTransaction wt2(sg2);
            wt2.get_group().verify();
            wt2.add_table("gnyf"); // Add table "gnyf"
            wt2.commit();
        }
    }
}

TEST(Shared_MixedWithNonShared)
{
    SHARED_GROUP_TEST_PATH(path);
    {
        // Create empty file without free-space tracking
        Group g;
        g.write(path, crypt_key());
    }
    {
        // See if we can modify with non-shared group
        Group g(path, crypt_key(), Group::mode_ReadWrite);
        g.add_table("foo"); // Add table "foo"
        g.commit();
    }

    File::try_remove(path);
    {
        // Create non-empty file without free-space tracking
        Group g;
        g.add_table("x");
        g.write(path, crypt_key());
    }
    {
        // See if we can modify with non-shared group
        Group g(path, crypt_key(), Group::mode_ReadWrite);
        g.add_table("foo"); // Add table "foo"
        g.commit();
    }

    File::try_remove(path);
    {
        // Create empty file without free-space tracking
        Group g;
        g.write(path, crypt_key());
    }
    {
        // See if we can read and modify with shared group
        SharedGroup sg(path, false, SharedGroup::durability_Full, crypt_key());
        {
            ReadTransaction rt(sg);
            rt.get_group().verify();
            CHECK(!rt.has_table("foo"));
        }
        {
            WriteTransaction wt(sg);
            wt.get_group().verify();
            wt.add_table("foo"); // Add table "foo"
            wt.commit();
        }
    }

    File::try_remove(path);
    {
        // Create non-empty file without free-space tracking
        Group g;
        g.verify();
        g.add_table("x");
        g.verify();
        g.write(path, crypt_key());
    }
    {
        // See if we can read and modify with shared group
        SharedGroup sg(path, false, SharedGroup::durability_Full, crypt_key());
        {
            ReadTransaction rt(sg);
            rt.get_group().verify();
            CHECK(!rt.has_table("foo"));
        }
        {
            WriteTransaction wt(sg);
            wt.get_group().verify();
            wt.add_table("foo"); // Add table "foo"
            wt.get_group().verify();
            wt.commit();
        }
    }
    {
        SharedGroup sg(path, false, SharedGroup::durability_Full, crypt_key());
        {
            ReadTransaction rt(sg);
            rt.get_group().verify();
            CHECK(rt.has_table("foo"));
        }
    }
    {
        // Access using non-shared group
        Group g(path, crypt_key(), Group::mode_ReadWrite);
        g.verify();
        g.commit();
        g.verify();
    }
    {
        // Modify using non-shared group
        Group g(path, crypt_key(), Group::mode_ReadWrite);
        g.verify();
        g.add_table("bar"); // Add table "bar"
        g.verify();
        g.commit();
        g.verify();
    }
    {
        SharedGroup sg(path, false, SharedGroup::durability_Full, crypt_key());
        {
            ReadTransaction rt(sg);
            rt.get_group().verify();
            CHECK(rt.has_table("bar"));
        }
    }

#if !REALM_ENABLE_ENCRYPTION // encrpted buffers aren't supported
    // The empty group created initially by a shared group accessor is special
    // in that it contains no nodes, and the root-ref is therefore zero. The
    // following block checks that the contents of such a file is still
    // perceived as valid when placed in a memory buffer, and then opened.
    File::try_remove(path);
    {
        {
            SharedGroup sg(path, false, SharedGroup::durability_Full, crypt_key()); // Create the very empty group
        }
        std::ifstream in(path.c_str());
        std::string buffer((std::istreambuf_iterator<char>(in)), std::istreambuf_iterator<char>());
        bool take_ownership = false;
        Group group(BinaryData(buffer), take_ownership);
        group.verify();
        CHECK(group.is_empty());
        group.add_table("x");
        group.verify();
        CHECK_EQUAL(1, group.size());
    }
#endif
}

// @Finn, fixme, find out why it fails on Windows
#if !defined(_WIN32)
TEST(Shared_VersionCount)
{
    SHARED_GROUP_TEST_PATH(path);
    SharedGroup sg_w(path);
    SharedGroup sg_r(path);
    CHECK_EQUAL(1, sg_r.get_number_of_versions());
    sg_r.begin_read();
    sg_w.begin_write();
    CHECK_EQUAL(1, sg_r.get_number_of_versions());
    sg_w.commit();
    CHECK_EQUAL(2, sg_r.get_number_of_versions());
    sg_w.begin_write();
    sg_w.commit();
    CHECK_EQUAL(3, sg_r.get_number_of_versions());
    sg_r.end_read();
    CHECK_EQUAL(3, sg_r.get_number_of_versions());
    sg_w.begin_write();
    sg_w.commit();
    // both the last and the second-last commit is kept, so once
    // you've committed anything, you will never get back to having
    // just a single version.
    CHECK_EQUAL(2, sg_r.get_number_of_versions());
}
#endif

TEST(Shared_MultipleRollbacks)
{
    SHARED_GROUP_TEST_PATH(path);
    SharedGroup sg(path, false, SharedGroup::durability_Full, crypt_key());
    sg.begin_write();
    sg.rollback();
    sg.rollback();
}


TEST(Shared_MultipleEndReads)
{
    SHARED_GROUP_TEST_PATH(path);
    SharedGroup sg(path, false, SharedGroup::durability_Full, crypt_key());
    sg.begin_read();
    sg.end_read();
    sg.end_read();
}


TEST(Shared_ReserveDiskSpace)
{
    // SharedGroup::reserve() has no effect unless file preallocation
    // is supported.
    if (!File::is_prealloc_supported())
        return;

    SHARED_GROUP_TEST_PATH(path);
    {
        SharedGroup sg(path, false, SharedGroup::durability_Full, crypt_key());
        size_t orig_file_size = size_t(File(path).get_size());

        // Check that reserve() does not change the file size if the
        // specified size is less than the actual file size.
        size_t reserve_size_1 = orig_file_size / 2;
        sg.reserve(reserve_size_1);
        size_t new_file_size_1 = size_t(File(path).get_size());
        CHECK_EQUAL(orig_file_size, new_file_size_1);

        // Check that reserve() does not change the file size if the
        // specified size is equal to the actual file size.
        size_t reserve_size_2 = orig_file_size;
        sg.reserve(reserve_size_2);
        size_t new_file_size_2 = size_t(File(path).get_size());
        if (crypt_key()) {
            // For encrypted files, reserve() may actually grow the file
            // with a page sized header.
            CHECK(orig_file_size <= new_file_size_2 && (orig_file_size + page_size()) >= new_file_size_2);
        }
        else {
            CHECK_EQUAL(orig_file_size, new_file_size_2);
        }

        // Check that reserve() does change the file size if the
        // specified size is greater than the actual file size, and
        // that the new size is at least as big as the requested size.
        size_t reserve_size_3 = orig_file_size + 1;
        sg.reserve(reserve_size_3);
        size_t new_file_size_3 = size_t(File(path).get_size());
        CHECK(new_file_size_3 >= reserve_size_3);

        // Check that disk space reservation is independent of transactions
        {
            WriteTransaction wt(sg);
            wt.get_group().verify();
            wt.add_table<TestTableShared>("table_1")->add_empty_row(2000);
            wt.commit();
        }
        orig_file_size = size_t(File(path).get_size());
        size_t reserve_size_4 = 2 * orig_file_size + 1;
        sg.reserve(reserve_size_4);
        size_t new_file_size_4 = size_t(File(path).get_size());
        CHECK(new_file_size_4 >= reserve_size_4);
        {
            WriteTransaction wt(sg);
            wt.get_group().verify();
            wt.add_table<TestTableShared>("table_2")->add_empty_row(2000);
            orig_file_size = size_t(File(path).get_size());
            size_t reserve_size_5 = orig_file_size + 333;
            sg.reserve(reserve_size_5);
            size_t new_file_size_5 = size_t(File(path).get_size());
            CHECK(new_file_size_5 >= reserve_size_5);
            wt.add_table<TestTableShared>("table_3")->add_empty_row(2000);
            wt.commit();
        }
        orig_file_size = size_t(File(path).get_size());
        size_t reserve_size_6 = orig_file_size + 459;
        sg.reserve(reserve_size_6);
        size_t new_file_size_6 = size_t(File(path).get_size());
        CHECK(new_file_size_6 >= reserve_size_6);
        {
            WriteTransaction wt(sg);
            wt.get_group().verify();
            wt.commit();
        }
    }
}


TEST(Shared_MovingEnumStringColumn)
{
    // Test that the 'index in parent' property of the column of unique strings
    // in a StringEnumColumn is properly adjusted when other string enumeration
    // columns are inserted or removed before it. Note that the parent of the
    // column of unique strings in a StringEnumColumn is a child of an array
    // node in the Spec class.

    SHARED_GROUP_TEST_PATH(path);
    SharedGroup sg(path, false, SharedGroup::durability_Full, crypt_key());

    {
        WriteTransaction wt(sg);
        TableRef table = wt.add_table("foo");
        table->add_column(type_String, "");
        table->add_empty_row(64);
        for (int i = 0; i < 64; ++i)
            table->set_string(0, i, "foo");
        table->optimize();
        CHECK_EQUAL(1, table->get_descriptor()->get_num_unique_values(0));
        wt.commit();
    }
    // Insert new string enumeration column
    {
        WriteTransaction wt(sg);
        TableRef table = wt.get_table("foo");
        CHECK_EQUAL(1, table->get_descriptor()->get_num_unique_values(0));
        table->insert_column(0, type_String, "");
        for (int i = 0; i < 64; ++i)
            table->set_string(0, i, i % 2 == 0 ? "a" : "b");
        table->optimize();
        wt.get_group().verify();
        CHECK_EQUAL(2, table->get_descriptor()->get_num_unique_values(0));
        CHECK_EQUAL(1, table->get_descriptor()->get_num_unique_values(1));
        table->set_string(1, 0, "bar0");
        table->set_string(1, 1, "bar1");
        wt.get_group().verify();
        CHECK_EQUAL(2, table->get_descriptor()->get_num_unique_values(0));
        CHECK_EQUAL(3, table->get_descriptor()->get_num_unique_values(1));
        wt.commit();
    }
    {
        ReadTransaction rt(sg);
        rt.get_group().verify();
        ConstTableRef table = rt.get_table("foo");
        CHECK_EQUAL(2, table->get_descriptor()->get_num_unique_values(0));
        CHECK_EQUAL(3, table->get_descriptor()->get_num_unique_values(1));
        for (int i = 0; i < 64; ++i) {
            std::string value = table->get_string(0, i);
            if (i % 2 == 0) {
                CHECK_EQUAL("a", value);
            }
            else {
                CHECK_EQUAL("b", value);
            }
            value = table->get_string(1, i);
            if (i == 0) {
                CHECK_EQUAL("bar0", value);
            }
            else if (i == 1) {
                CHECK_EQUAL("bar1", value);
            }
            else {
                CHECK_EQUAL("foo", value);
            }
        }
    }
    // Remove the recently inserted string enumeration column
    {
        WriteTransaction wt(sg);
        wt.get_group().verify();
        TableRef table = wt.get_table("foo");
        CHECK_EQUAL(2, table->get_descriptor()->get_num_unique_values(0));
        CHECK_EQUAL(3, table->get_descriptor()->get_num_unique_values(1));
        table->remove_column(0);
        wt.get_group().verify();
        CHECK_EQUAL(3, table->get_descriptor()->get_num_unique_values(0));
        table->set_string(0, 2, "bar2");
        wt.get_group().verify();
        CHECK_EQUAL(4, table->get_descriptor()->get_num_unique_values(0));
        wt.commit();
    }
    {
        ReadTransaction rt(sg);
        rt.get_group().verify();
        ConstTableRef table = rt.get_table("foo");
        CHECK_EQUAL(4, table->get_descriptor()->get_num_unique_values(0));
        for (int i = 0; i < 64; ++i) {
            std::string value = table->get_string(0, i);
            if (i == 0) {
                CHECK_EQUAL("bar0", value);
            }
            else if (i == 1) {
                CHECK_EQUAL("bar1", value);
            }
            else if (i == 2) {
                CHECK_EQUAL("bar2", value);
            }
            else {
                CHECK_EQUAL("foo", value);
            }
        }
    }
}


TEST(Shared_MovingSearchIndex)
{
    // Test that the 'index in parent' property of search indexes is properly
    // adjusted when columns are inserted or removed at a lower column_index.

    SHARED_GROUP_TEST_PATH(path);
    SharedGroup sg(path, false, SharedGroup::durability_Full, crypt_key());

    // Create a regular string column and an enumeration strings column, and
    // equip both with search indexes.
    {
        WriteTransaction wt(sg);
        TableRef table = wt.add_table("foo");
        table->add_column(type_String, "regular");
        table->add_column(type_String, "enum");
        table->add_empty_row(64);
        for (int i = 0; i < 64; ++i) {
            std::string out(std::string("foo") + util::to_string(i));
            table->set_string(0, i, out);
            table->set_string(1, i, "bar");
        }
        table->set_string(1, 63, "bar63");
        table->optimize();
        CHECK_EQUAL(0, table->get_descriptor()->get_num_unique_values(0));
        CHECK_EQUAL(2, table->get_descriptor()->get_num_unique_values(1));
        table->add_search_index(0);
        table->add_search_index(1);
        wt.get_group().verify();
        CHECK_EQUAL(62, table->find_first_string(0, "foo62"));
        CHECK_EQUAL(63, table->find_first_string(1, "bar63"));
        wt.commit();
    }
    // Insert a new column before the two string columns.
    {
        WriteTransaction wt(sg);
        TableRef table = wt.get_table("foo");
        CHECK_EQUAL(0, table->get_descriptor()->get_num_unique_values(0));
        CHECK_EQUAL(2, table->get_descriptor()->get_num_unique_values(1));
        CHECK_EQUAL(62, table->find_first_string(0, "foo62"));
        CHECK_EQUAL(63, table->find_first_string(1, "bar63"));
        table->insert_column(0, type_Int, "i");
        wt.get_group().verify();
        CHECK_EQUAL(0, table->get_descriptor()->get_num_unique_values(1));
        CHECK_EQUAL(2, table->get_descriptor()->get_num_unique_values(2));
        CHECK_EQUAL(62, table->find_first_string(1, "foo62"));
        CHECK_EQUAL(63, table->find_first_string(2, "bar63"));
        table->set_string(1, 0, "foo_X");
        table->set_string(2, 0, "bar_X");
        wt.get_group().verify();
        CHECK_EQUAL(0, table->get_descriptor()->get_num_unique_values(1));
        CHECK_EQUAL(3, table->get_descriptor()->get_num_unique_values(2));
        CHECK_EQUAL(realm::not_found, table->find_first_string(1, "bad"));
        CHECK_EQUAL(realm::not_found, table->find_first_string(2, "bad"));
        CHECK_EQUAL(0, table->find_first_string(1, "foo_X"));
        CHECK_EQUAL(31, table->find_first_string(1, "foo31"));
        CHECK_EQUAL(61, table->find_first_string(1, "foo61"));
        CHECK_EQUAL(62, table->find_first_string(1, "foo62"));
        CHECK_EQUAL(63, table->find_first_string(1, "foo63"));
        CHECK_EQUAL(0, table->find_first_string(2, "bar_X"));
        CHECK_EQUAL(1, table->find_first_string(2, "bar"));
        CHECK_EQUAL(63, table->find_first_string(2, "bar63"));
        wt.commit();
    }
    // Remove the recently inserted column
    {
        WriteTransaction wt(sg);
        TableRef table = wt.get_table("foo");
        CHECK(table->has_search_index(1) && table->has_search_index(2));
        CHECK_EQUAL(0, table->get_descriptor()->get_num_unique_values(1));
        CHECK_EQUAL(3, table->get_descriptor()->get_num_unique_values(2));
        CHECK_EQUAL(realm::not_found, table->find_first_string(1, "bad"));
        CHECK_EQUAL(realm::not_found, table->find_first_string(2, "bad"));
        CHECK_EQUAL(0, table->find_first_string(1, "foo_X"));
        CHECK_EQUAL(31, table->find_first_string(1, "foo31"));
        CHECK_EQUAL(61, table->find_first_string(1, "foo61"));
        CHECK_EQUAL(62, table->find_first_string(1, "foo62"));
        CHECK_EQUAL(63, table->find_first_string(1, "foo63"));
        CHECK_EQUAL(0, table->find_first_string(2, "bar_X"));
        CHECK_EQUAL(1, table->find_first_string(2, "bar"));
        CHECK_EQUAL(63, table->find_first_string(2, "bar63"));
        table->remove_column(0);
        wt.get_group().verify();
        CHECK(table->has_search_index(0) && table->has_search_index(1));
        CHECK_EQUAL(0, table->get_descriptor()->get_num_unique_values(0));
        CHECK_EQUAL(3, table->get_descriptor()->get_num_unique_values(1));
        CHECK_EQUAL(realm::not_found, table->find_first_string(0, "bad"));
        CHECK_EQUAL(realm::not_found, table->find_first_string(1, "bad"));
        CHECK_EQUAL(0, table->find_first_string(0, "foo_X"));
        CHECK_EQUAL(31, table->find_first_string(0, "foo31"));
        CHECK_EQUAL(61, table->find_first_string(0, "foo61"));
        CHECK_EQUAL(62, table->find_first_string(0, "foo62"));
        CHECK_EQUAL(63, table->find_first_string(0, "foo63"));
        CHECK_EQUAL(0, table->find_first_string(1, "bar_X"));
        CHECK_EQUAL(1, table->find_first_string(1, "bar"));
        CHECK_EQUAL(63, table->find_first_string(1, "bar63"));
        table->set_string(0, 1, "foo_Y");
        table->set_string(1, 1, "bar_Y");
        wt.get_group().verify();
        CHECK(table->has_search_index(0) && table->has_search_index(1));
        CHECK_EQUAL(0, table->get_descriptor()->get_num_unique_values(0));
        CHECK_EQUAL(4, table->get_descriptor()->get_num_unique_values(1));
        CHECK_EQUAL(realm::not_found, table->find_first_string(0, "bad"));
        CHECK_EQUAL(realm::not_found, table->find_first_string(1, "bad"));
        CHECK_EQUAL(0, table->find_first_string(0, "foo_X"));
        CHECK_EQUAL(1, table->find_first_string(0, "foo_Y"));
        CHECK_EQUAL(31, table->find_first_string(0, "foo31"));
        CHECK_EQUAL(61, table->find_first_string(0, "foo61"));
        CHECK_EQUAL(62, table->find_first_string(0, "foo62"));
        CHECK_EQUAL(63, table->find_first_string(0, "foo63"));
        CHECK_EQUAL(0, table->find_first_string(1, "bar_X"));
        CHECK_EQUAL(1, table->find_first_string(1, "bar_Y"));
        CHECK_EQUAL(2, table->find_first_string(1, "bar"));
        CHECK_EQUAL(63, table->find_first_string(1, "bar63"));
        wt.commit();
    }
    // Insert a column after the string columns and remove the indexes
    {
        WriteTransaction wt(sg);
        TableRef table = wt.get_table("foo");
        CHECK_EQUAL(0, table->get_descriptor()->get_num_unique_values(0));
        CHECK_EQUAL(4, table->get_descriptor()->get_num_unique_values(1));
        CHECK_EQUAL(62, table->find_first_string(0, "foo62"));
        CHECK_EQUAL(63, table->find_first_string(1, "bar63"));

        table->insert_column(2, type_Int, "i");
        for (size_t i = 0; i < table->size(); ++i)
            table->set_int(2, i, i);
        wt.get_group().verify();
        table->remove_search_index(0);
        wt.get_group().verify();
        table->remove_search_index(1);
        wt.get_group().verify();

        CHECK_EQUAL(0, table->get_descriptor()->get_num_unique_values(0));
        CHECK_EQUAL(4, table->get_descriptor()->get_num_unique_values(1));
        CHECK_EQUAL(0, table->get_descriptor()->get_num_unique_values(2));
        CHECK_EQUAL(62, table->find_first_string(0, "foo62"));
        CHECK_EQUAL(63, table->find_first_string(1, "bar63"));
        CHECK_EQUAL(60, table->find_first_int(2, 60));
        wt.commit();
    }
    // add and remove the indexes in reverse order
    {
        WriteTransaction wt(sg);
        TableRef table = wt.get_table("foo");

        wt.get_group().verify();
        table->add_search_index(1);
        wt.get_group().verify();
        table->add_search_index(0);
        wt.get_group().verify();

        CHECK_EQUAL(0, table->get_descriptor()->get_num_unique_values(0));
        CHECK_EQUAL(4, table->get_descriptor()->get_num_unique_values(1));
        CHECK_EQUAL(0, table->get_descriptor()->get_num_unique_values(2));
        CHECK_EQUAL(62, table->find_first_string(0, "foo62"));
        CHECK_EQUAL(63, table->find_first_string(1, "bar63"));
        CHECK_EQUAL(60, table->find_first_int(2, 60));

        wt.get_group().verify();
        table->remove_search_index(1);
        wt.get_group().verify();
        table->remove_search_index(0);
        wt.get_group().verify();

        CHECK_EQUAL(0, table->get_descriptor()->get_num_unique_values(0));
        CHECK_EQUAL(4, table->get_descriptor()->get_num_unique_values(1));
        CHECK_EQUAL(0, table->get_descriptor()->get_num_unique_values(2));
        CHECK_EQUAL(62, table->find_first_string(0, "foo62"));
        CHECK_EQUAL(63, table->find_first_string(1, "bar63"));
        CHECK_EQUAL(60, table->find_first_int(2, 60));
        wt.commit();
    }
}


TEST_IF(Shared_ArrayEraseBug, TEST_DURATION >= 1)
{
    // This test only makes sense when we can insert a number of rows
    // equal to the square of the maximum B+-tree node size.
    size_t max_node_size = REALM_MAX_BPNODE_SIZE;
    size_t max_node_size_squared = max_node_size;
    if (int_multiply_with_overflow_detect(max_node_size_squared, max_node_size))
        return;

    SHARED_GROUP_TEST_PATH(path);
    SharedGroup sg(path, false, SharedGroup::durability_Full, crypt_key());
    {
        WriteTransaction wt(sg);
        TableRef table = wt.add_table("table");
        table->add_column(type_Int, "");
        for (size_t i = 0; i < max_node_size_squared; ++i)
            table->insert_empty_row(0);
        wt.commit();
    }
    {
        WriteTransaction wt(sg);
        TableRef table = wt.get_table("table");
        size_t row_ndx = max_node_size_squared - max_node_size - max_node_size / 2;
        table->insert_empty_row(row_ndx);
        wt.commit();
    }
}


TEST_IF(Shared_BeginReadFailure, _impl::SimulatedFailure::is_enabled())
{
    SHARED_GROUP_TEST_PATH(path);
    SharedGroup sg(path);
    using sf = _impl::SimulatedFailure;
    sf::OneShotPrimeGuard pg(sf::shared_group__grow_reader_mapping);
    CHECK_THROW(sg.begin_read(), sf);
}


TEST(Shared_SessionDurabilityConsistency)
{
    // Check that we can reliably detect inconsist durability choices across
    // concurrent session participants.

    // Errors of this kind are considered as incorrect API usage, and will lead
    // to throwing of LogicError exceptions.

    SHARED_GROUP_TEST_PATH(path);
    {
        bool no_create = false;
        SharedGroup::DurabilityLevel durability_1 = SharedGroup::durability_Full;
        SharedGroup sg(path, no_create, durability_1);

        SharedGroup::DurabilityLevel durability_2 = SharedGroup::durability_MemOnly;
        CHECK_LOGIC_ERROR(SharedGroup(path, no_create, durability_2), LogicError::mixed_durability);
    }
}


TEST(Shared_WriteEmpty)
{
    SHARED_GROUP_TEST_PATH(path_1);
    GROUP_TEST_PATH(path_2);
    {
        SharedGroup sg(path_1);
        ReadTransaction rt(sg);
        rt.get_group().write(path_2);
    }
}


TEST(Shared_CompactEmpty)
{
    SHARED_GROUP_TEST_PATH(path);
    {
        SharedGroup sg(path);
        CHECK(sg.compact());
    }
}


TEST(Shared_VersionOfBoundSnapshot)
{
    SHARED_GROUP_TEST_PATH(path);
    SharedGroup::version_type version;
    SharedGroup sg(path);
    {
        ReadTransaction rt(sg);
        version = rt.get_version();
    }
    {
        ReadTransaction rt(sg);
        CHECK_EQUAL(version, rt.get_version());
    }
    {
        WriteTransaction wt(sg);
        CHECK_EQUAL(version, wt.get_version());
    }
    {
        WriteTransaction wt(sg);
        CHECK_EQUAL(version, wt.get_version());
        wt.commit(); // Increment version
    }
    {
        ReadTransaction rt(sg);
        CHECK_LESS(version, rt.get_version());
        version = rt.get_version();
    }
    {
        WriteTransaction wt(sg);
        CHECK_EQUAL(version, wt.get_version());
        wt.commit(); // Increment version
    }
    {
        ReadTransaction rt(sg);
        CHECK_LESS(version, rt.get_version());
    }
}


// This test is valid, but because it requests all available memory,
// it does not play nicely with valgrind and so is disabled.
/*
#if !defined(_WIN32)
// Check what happens when Realm cannot allocate more virtual memory
// We should throw an AddressSpaceExhausted exception.
// This will try to use all available memory allowed for this process
// so don't run it concurrently with other tests.
NONCONCURRENT_TEST(Shared_OutOfMemory)
{
    size_t string_length = 1024 * 1024;
    SHARED_GROUP_TEST_PATH(path);
    SharedGroup sg(path, false, SharedGroup::durability_Full, crypt_key());
    {
        WriteTransaction wt(sg);
        TableRef table = wt.add_table("table");
        table->add_column(type_String, "string_col");
        std::string long_string(string_length, 'a');
        table->add_empty_row();
        table->set_string(0, 0, long_string);
        wt.commit();
    }
    sg.close();

    std::vector<std::pair<void*, size_t>> memory_list;
    // Reserve enough for 5*100000 Gb, but in practice the vector is only ever around size 10.
    // Do this here to avoid the (small) chance that adding to the vector will request new virtual memory
    memory_list.reserve(500);
    size_t chunk_size = size_t(1024) * 1024 * 1024 * 100000;
    while (chunk_size > string_length) {
        void* addr = ::mmap(nullptr, chunk_size, PROT_READ | PROT_WRITE, MAP_ANON | MAP_PRIVATE, -1, 0);
        if (addr == MAP_FAILED) {
            chunk_size /= 2;
        }
        else {
            memory_list.push_back(std::pair<void*, size_t>(addr, chunk_size));
        }
    }

    bool expected_exception_caught = false;
    // Attempt to open Realm, should fail because we hold too much already.
    try {
        SharedGroup sg2(path, false, SharedGroup::durability_Full, crypt_key());
    }
    catch (AddressSpaceExhausted& e) {
        expected_exception_caught = true;
    }
    CHECK(expected_exception_caught);

    // Release memory manually.
    for (auto it = memory_list.begin(); it != memory_list.end(); ++it) {
        ::munmap(it->first, it->second);
    }

    // Realm should succeed to open now.
    expected_exception_caught = false;
    try {
        SharedGroup sg2(path, false, SharedGroup::durability_Full, crypt_key());
    }
    catch (AddressSpaceExhausted& e) {
        expected_exception_caught = true;
    }
    CHECK(!expected_exception_caught);
}
#endif // !win32
*/

// Run some (repeatable) random checks through the fuzz tester.
// For a comprehensive fuzz test, afl should be run. To do this see test/fuzzy/README.md
// If this check fails for some reason, you can find the problem by changing
// the parse_and_apply_instructions call to use std::cerr which will print out
// the instructions used to duplicate the failure.
TEST(Shared_StaticFuzzTestRunSanityCheck)
{
    // Either provide a crash file generated by AFL to reproduce a crash, or leave it blank in order to run
    // a very simple fuzz test that just uses a random generator for generating Realm actions.
    std::string filename = "";
    // std::string filename = "/findings/hangs/id:000041,src:000000,op:havoc,rep:64";
    // std::string filename = "d:/crash3";

    if (filename != "") {
        const char* tmp[] = {"", filename.c_str(), "--log"};
        run_fuzzy(sizeof(tmp) / sizeof(tmp[0]), tmp);
    }
    else {
        // Number of fuzzy tests
        const size_t iterations = 100;

        // Number of instructions in each test
        // Changing this strongly affects the test suite run time
        const size_t instructions = 200;

        for (size_t counter = 0; counter < iterations; counter++) {
            // You can use your own seed if you have observed a crashing unit test that
            // printed out some specific seed (the "Unit test random seed:" part that appears).
            // fastrand(534653645, true);
            fastrand(unit_test_random_seed + counter, true);

            std::string instr;

            // "fastlog" is because logging to a stream is very very slow. Logging the sequence of
            // bytes lets you perform many more tests per second.
            std::string fastlog = "char[] instr2 = {";

            for (size_t t = 0; t < instructions; t++) {
                char c = static_cast<char>(fastrand());
                instr += c;
                std::string tmp;
                unit_test::to_string(static_cast<int>(c), tmp);
                fastlog += tmp;
                if (t + 1 < instructions) {
                    fastlog += ", ";
                }
                else {
                    fastlog += "}; instr = string(instr2);";
                }
            }
            // Scope guard of "path" is inside the loop to clean up files per iteration
            SHARED_GROUP_TEST_PATH(path);
            // If using std::cerr, you can copy/paste the console output into a unit test
            // to get a reproduction test case
            // parse_and_apply_instructions(instr, path, std::cerr);
            parse_and_apply_instructions(instr, path, util::none);
        }
    }
}

// Scaled down stress test. (Use string length ~15MB for max stress)
NONCONCURRENT_TEST(Shared_BigAllocations)
{
    size_t string_length = 64 * 1024;
    SHARED_GROUP_TEST_PATH(path);
    SharedGroup sg(path, false, SharedGroup::durability_Full, crypt_key());
    std::string long_string(string_length, 'a');
    {
        WriteTransaction wt(sg);
        TableRef table = wt.add_table("table");
        table->add_column(type_String, "string_col");
        wt.commit();
    }
    {
        WriteTransaction wt(sg);
        TableRef table = wt.get_table("table");
        for (int i = 0; i < 32; ++i) {
            table->add_empty_row();
            table->set_string(0, i, long_string);
        }
        wt.commit();
    }
    for (int k = 0; k < 10; ++k) {
        // sg.compact(); // <--- enable this if you want to stress with compact()
        for (int j = 0; j < 20; ++j) {
            WriteTransaction wt(sg);
            TableRef table = wt.get_table("table");
            for (int i = 0; i < 20; ++i) {
                table->set_string(0, i, long_string);
            }
            wt.commit();
        }
    }
    sg.close();
}

// Repro case for: Assertion failed: top_size == 3 || top_size == 5 || top_size == 7 [0, 3, 0, 5, 0, 7]
NONCONCURRENT_TEST(Shared_BigAllocationsMinimized)
{
    // String length at 2K will not trigger the error.
    // all lengths >= 4K (that were tried) trigger the error
    size_t string_length = 4 * 1024;
    SHARED_GROUP_TEST_PATH(path);
    std::string long_string(string_length, 'a');
    SharedGroup sg(path, false, SharedGroup::durability_Full, crypt_key());
    {
        {
            WriteTransaction wt(sg);
            TableRef table = wt.add_table("table");
            table->add_column(type_String, "string_col");
            table->add_empty_row();
            table->set_string(0, 0, long_string);
            wt.commit();
        }
        sg.compact(); // <- required to provoke subsequent failures
        {
            WriteTransaction wt(sg);
            wt.get_group().verify();
            TableRef table = wt.get_table("table");
            table->set_string(0, 0, long_string);
            wt.get_group().verify();
            wt.commit();
        }
    }
    {
        WriteTransaction wt(sg); // <---- fails here
        wt.get_group().verify();
        TableRef table = wt.get_table("table");
        table->set_string(0, 0, long_string);
        wt.get_group().verify();
        wt.commit();
    }
    sg.close();
}

// Found by AFL (on a heavy hint from Finn that we should add a compact() instruction
NONCONCURRENT_TEST(Shared_TopSizeNotEqualNine)
{
    SHARED_GROUP_TEST_PATH(path);
    SharedGroup sg(path, false, SharedGroup::durability_Full, crypt_key());
    Group& g = const_cast<Group&>(sg.begin_write());

    TableRef t = g.add_table("");
    t->add_column(type_Double, "");
    t->add_empty_row(241);
    sg.commit();
    REALM_ASSERT_RELEASE(sg.compact());
    SharedGroup sg2(path, false, SharedGroup::durability_Full, crypt_key());
    sg2.begin_write();
    sg2.commit();
    sg2.begin_read(); // <- does not fail
    SharedGroup sg3(path, false, SharedGroup::durability_Full, crypt_key());
    sg3.begin_read(); // <- does not fail
    sg.begin_read();  // <- does fail
}

// Found by AFL after adding the compact instruction
// after further manual simplification, this test no longer triggers
// the double free, but crashes in a different way
TEST(Shared_Bptree_insert_failure)
{
    SHARED_GROUP_TEST_PATH(path);
    SharedGroup sg_w(path, false, SharedGroup::durability_Full, crypt_key());
    Group& g = const_cast<Group&>(sg_w.begin_write());

    g.add_table("");
    g.get_table(0)->add_column(type_Double, "dgrpn", true);
    g.get_table(0)->add_empty_row(246);
    sg_w.commit();
    REALM_ASSERT_RELEASE(sg_w.compact());
#if 0
    {
        // This intervening sg can do the same operation as the one doing compact,
        // but without failing:
        SharedGroup sg2(path, false, SharedGroup::durability_Full, crypt_key());
        Group& g2 = const_cast<Group&>(sg2.begin_write());
        g2.get_table(0)->add_empty_row(396);
    }
#endif
    sg_w.begin_write();
    g.get_table(0)->add_empty_row(396);
}

#endif // TEST_SHARED<|MERGE_RESOLUTION|>--- conflicted
+++ resolved
@@ -25,15 +25,6 @@
 
 // Need fork() and waitpid() for Shared_RobustAgainstDeathDuringWrite
 #ifndef _WIN32
-<<<<<<< HEAD
-#include <unistd.h>
-#include <sys/mman.h>
-#include <sys/types.h>
-#include <sys/wait.h>
-#include <signal.h>
-#include <sched.h>
-#define ENABLE_ROBUST_AGAINST_DEATH_DURING_WRITE
-=======
     #include <unistd.h>
     #include <sys/mman.h>
     #include <sys/types.h>
@@ -41,7 +32,6 @@
     #include <csignal>
     #include <sched.h>
     #define ENABLE_ROBUST_AGAINST_DEATH_DURING_WRITE
->>>>>>> a927a0c7
 #else
 #define NOMINMAX
 #include <windows.h>
