#include "testsettings.hpp"
#ifdef TEST_SHARED

#include <streambuf>
#include <fstream>

// Need fork() and waitpid() for Shared_RobustAgainstDeathDuringWrite
#ifndef _WIN32
#  include <unistd.h>
#  include <sys/wait.h>
#  include <signal.h>
#  define ENABLE_ROBUST_AGAINST_DEATH_DURING_WRITE
#else
#  define NOMINMAX
#  include <windows.h>
#endif

#include <tightdb.hpp>
#include <tightdb/util/features.h>
#include <tightdb/util/safe_int_ops.hpp>
#include <tightdb/util/unique_ptr.hpp>
#include <tightdb/util/bind.hpp>
#include <tightdb/util/terminate.hpp>
#include <tightdb/util/file.hpp>
#include <tightdb/util/thread.hpp>
#include "util/thread_wrapper.hpp"

#include "test.hpp"
#include "crypt_key.hpp"

using namespace std;
using namespace tightdb;
using namespace tightdb::util;
using namespace tightdb::test_util;
using unit_test::TestResults;


// Test independence and thread-safety
// -----------------------------------
//
// All tests must be thread safe and independent of each other. This
// is required because it allows for both shuffling of the execution
// order and for parallelized testing.
//
// In particular, avoid using std::rand() since it is not guaranteed
// to be thread safe. Instead use the API offered in
// `test/util/random.hpp`.
//
// All files created in tests must use the TEST_PATH macro (or one of
// its friends) to obtain a suitable file system path. See
// `test/util/test_path.hpp`.
//
//
// Debugging and the ONLY() macro
// ------------------------------
//
// A simple way of disabling all tests except one called `Foo`, is to
// replace TEST(Foo) with ONLY(Foo) and then recompile and rerun the
// test suite. Note that you can also use filtering by setting the
// environment varible `UNITTEST_FILTER`. See `README.md` for more on
// this.
//
// Another way to debug a particular test, is to copy that test into
// `experiments/testcase.cpp` and then run `sh build.sh
// check-testcase` (or one of its friends) from the command line.


TEST(Shared_Unattached)
{
    SharedGroup sg((SharedGroup::unattached_tag()));
}


namespace {

// async deamon does not start when launching unit tests from osx, so async is currently disabled on osx.
// Also: async requires interprocess communication, which does not work with our current encryption support.
#if !defined(_WIN32) && !defined(__APPLE__)
#  if TIGHTDB_ANDROID || defined DISABLE_ASYNC || defined TIGHTDB_ENABLE_ENCRYPTION
bool allow_async = false;
#  else
bool allow_async = true;
#  endif
#endif


TIGHTDB_TABLE_4(TestTableShared,
                first,  Int,
                second, Int,
                third,  Bool,
                fourth, String)

<<<<<<< HEAD
#if !defined(__APPLE__) && !defined TIGHTDB_ENABLE_ENCRYPTION
=======
#if !defined(__APPLE__) && !defined(_WIN32)
>>>>>>> 9185c2ab

void writer(string path, int id)
{
    // cerr << "Started pid " << getpid() << endl;
    try {
        SharedGroup sg(path, true, SharedGroup::durability_Full);
        // cerr << "Opened sg, pid " << getpid() << endl;
        for (int i=0; i<1000; ++i) {
            // cerr << "       - " << getpid() << endl;
            WriteTransaction wt(sg);
            if (i & 1) {
                TestTableShared::Ref t1 = wt.get_table<TestTableShared>("test");
                t1[id].first = 1 + t1[id].first;
            }
            sched_yield(); // increase chance of signal arriving in the middle of a transaction
            wt.commit();
        }
        // cerr << "Ended pid " << getpid() << endl;
    } catch (...) {
        cerr << "Exception from " << getpid() << endl;
    }
    _exit(0);
}

void killer(TestResults& test_results, int pid, string path, int id)
{
    {
        SharedGroup sg(path, true, SharedGroup::durability_Full);
        bool done = false;
        do {
            sched_yield();
            // pseudo randomized wait (to prevent unwanted synchronization effects of yield):
            int n = random() % 10000;
            volatile int thing = 0;
            while (n--) thing += random();
            ReadTransaction rt(sg);
            rt.get_group().Verify();
            TestTableShared::ConstRef t1 = rt.get_table<TestTableShared>("test");
            done = 10 < t1[id].first;
        } while (!done);
    }
    kill(pid, 9);
    int stat_loc = 0;
    int options = 0;
    int ret_pid = waitpid(pid, &stat_loc, options);
    if (ret_pid == pid_t(-1)) {
        if (errno == EINTR)
            cerr << "waitpid was interrupted" << endl;
        if (errno == EINVAL)
            cerr << "waitpid got bad arguments" << endl;
        if (errno == ECHILD)
            cerr << "waitpid tried to wait for the wrong child: " << pid << endl;
        TIGHTDB_TERMINATE("waitpid failed");
    }
    bool child_exited_from_signal = WIFSIGNALED(stat_loc);
    CHECK(child_exited_from_signal);
    int child_exit_status = WEXITSTATUS(stat_loc);
    CHECK_EQUAL(0, child_exit_status);
    {
        // Verify that we surely did kill the process before it could do all it's commits.
        SharedGroup sg(path, true, SharedGroup::durability_Full);
        ReadTransaction rt(sg);
        rt.get_group().Verify();
        TestTableShared::ConstRef t1 = rt.get_table<TestTableShared>("test");
        CHECK(500 > t1[id].first);
        CHECK(10 < t1[id].first);
    }
}
#endif

} // anonymous namespace

<<<<<<< HEAD
#if !defined(__APPLE__) && !defined TIGHTDB_ENABLE_ENCRYPTION

=======
#if !defined(__APPLE__) && !defined(_WIN32)
>>>>>>> 9185c2ab
TEST(Shared_PipelinedWritesWithKills)
{
    CHECK(RobustMutex::is_robust_on_this_platform());
    const int num_processes = 50;
    SHARED_GROUP_TEST_PATH(path);
    {
        SharedGroup sg(path, false, SharedGroup::durability_Full);
        // Create table entries
        WriteTransaction wt(sg);
        TestTableShared::Ref t1 = wt.add_table<TestTableShared>("test");
        for (int i = 0; i < num_processes; ++i)
        {
            t1->add(0, i, false, "test");
        }
        wt.commit();
    }
    int pid = fork();
    if (pid == -1)
        TIGHTDB_TERMINATE("fork() failed");
    if (pid == 0) {
        // first writer!
        writer(path, 0);
    }
    else {
        for (int k=1; k < num_processes; ++k) {
            int pid2 = pid;
            pid = fork();
            if (pid == pid_t(-1))
                TIGHTDB_TERMINATE("fork() failed");
            if (pid == 0) {
                writer(path, k);
            }
            else {
                // cerr << "New process " << pid << " killing old " << pid2 << endl;
                killer(test_results, pid2, path, k-1);
            }
        }
        // cerr << "Killing last one: " << pid << endl;
        killer(test_results, pid, path, num_processes-1);
    }
}
#endif

#ifdef LOCKFILE_CLEANUP
// The following two tests are now disabled, as we have abandoned the requirement to
// clean up the .lock file after use.
TEST(Shared_NoCreateCleanupLockFileAfterFailure)
{
    SHARED_GROUP_TEST_PATH(path);

    bool no_create = true;
    CHECK_THROW(SharedGroup(path, no_create, SharedGroup::durability_Full), File::NotFound);

    CHECK(!File::exists(path));

    // Verify that the `lock` file is not left behind
    CHECK(!File::exists(path.get_lock_path()));
}


// FIXME: The following test seems really weird. The previous test
// checks that no `lock` file is left behind, yet this test seems to
// anticipate a case where it is left behind. What is going on?
TEST(Shared_NoCreateCleanupLockFileAfterFailure2)
{
    SHARED_GROUP_TEST_PATH(path);

    bool no_create = true;
    CHECK_THROW(SharedGroup(path, no_create, SharedGroup::durability_Full), File::NotFound);

    CHECK(!File::exists(path));

    if (!File::exists(path.get_lock_path())) {
        try {
            // Let's see if any leftover `lock` file is correctly removed or reinitialized
            no_create = false;
            SharedGroup sg(path, no_create, SharedGroup::durability_Full);
        }
        catch (runtime_error&) {
            CHECK(false);
        }
    }

    // Verify that the `lock` file is not left behind
    CHECK(!File::exists(path.get_lock_path()));
}
#endif

TEST(Shared_Initial)
{
    SHARED_GROUP_TEST_PATH(path);
    {
        // Create a new shared db
        SharedGroup sg(path, false, SharedGroup::durability_Full, crypt_key);

        // Verify that new group is empty
        {
            ReadTransaction rt(sg);
            CHECK(rt.get_group().is_empty());
        }

    }

#ifdef LOCKFILE_CLEANUP
    // Verify that the `lock` file is not left behind
    CHECK(!File::exists(path.get_lock_path()));
#endif
}


#ifdef LOCKFILE_CLEANUP
TEST(Shared_StaleLockFileFaked)
{
    SHARED_GROUP_TEST_PATH(path);
    {
        // create fake lock file
        File lock(path.get_lock_path(), File::mode_Write);
        const char buf[] = { 0, 0, 0, 0 };
        lock.write(buf);
    }
    bool no_create = false;
    CHECK_THROW(SharedGroup(path, no_create, SharedGroup::durability_Full),
                SharedGroup::PresumablyStaleLockFile);
    File::try_remove(path.get_lock_path());
}


// FIXME:
// At the moment this test does not work on windows when run as a virtual machine.
TEST(Shared_StaleLockFileRenamed)
{
    SHARED_GROUP_TEST_PATH(path);
    string lock_path   = path.get_lock_path();
    string lock_path_2 = path.get_lock_path() + ".backup";
    File::try_remove(lock_path_2);
    bool no_create = false;
    {
        // create lock file
        SharedGroup sg(path, no_create, SharedGroup::durability_Full, crypt_key);
#ifdef _WIN32
        // Requires ntfs to work
        if (!CreateHardLinkA(lock_path_2.c_str(), lock_path.c_str(), 0)) {
            cerr << "Creating a hard link failed, test abandoned" << endl;
            return;
        }
#else
        if (link(lock_path.c_str(), lock_path_2.c_str())) {
            cerr << "Creating a hard link failed, test abandoned" << endl;
            return;
        }
#endif
    }
    File::move(lock_path_2, lock_path);
    // FIXME: Why is it ok to replace the lock file with a new file?
    // Why must it be ok? Explanation is needed here!
    {
        SharedGroup sg(path, no_create, SharedGroup::durability_Full, crypt_key);
    }

    // Verify that the `lock` file is not left behind
    CHECK(!File::exists(lock_path));
}
#endif

TEST(Shared_InitialMem)
{
    SHARED_GROUP_TEST_PATH(path);
    {
        // Create a new shared db
        bool no_create = false;
        SharedGroup sg(path, no_create, SharedGroup::durability_MemOnly);

        // Verify that new group is empty
        {
            ReadTransaction rt(sg);
            CHECK(rt.get_group().is_empty());
        }

    }

    // In MemOnly mode, the database file must be automatically
    // removed.
    CHECK(!File::exists(path));

#ifdef LOCKFILE_CLEANUP
    // Verify that the `lock` file is not left behind
    CHECK(!File::exists(path.get_lock_path()));
#endif
}


TEST(Shared_Initial2)
{
    SHARED_GROUP_TEST_PATH(path);
    {
        // Create a new shared db
        SharedGroup sg(path, false, SharedGroup::durability_Full, crypt_key);

        {
            // Open the same db again (in empty state)
            SharedGroup sg2(path, false, SharedGroup::durability_Full, crypt_key);

            // Verify that new group is empty
            {
                ReadTransaction rt(sg2);
                CHECK(rt.get_group().is_empty());
            }

            // Add a new table
            {
                WriteTransaction wt(sg2);
                wt.get_group().Verify();
                TestTableShared::Ref t1 = wt.add_table<TestTableShared>("test");
                t1->add(1, 2, false, "test");
                wt.commit();
            }
        }

        // Verify that the new table has been added
        {
            ReadTransaction rt(sg);
            rt.get_group().Verify();
            TestTableShared::ConstRef t1 = rt.get_table<TestTableShared>("test");
            CHECK_EQUAL(1, t1->size());
            CHECK_EQUAL(1, t1[0].first);
            CHECK_EQUAL(2, t1[0].second);
            CHECK_EQUAL(false, t1[0].third);
            CHECK_EQUAL("test", t1[0].fourth);
        }
    }

#ifdef LOCKFILE_CLEANUP
    // Verify that the `lock` file is not left behind
    CHECK(!File::exists(path.get_lock_path()));
#endif
}


TEST(Shared_Initial2_Mem)
{
    SHARED_GROUP_TEST_PATH(path);
    {
        // Create a new shared db
        bool no_create = false;
        SharedGroup sg(path, no_create, SharedGroup::durability_MemOnly);

        {
            // Open the same db again (in empty state)
            SharedGroup sg2(path, no_create, SharedGroup::durability_MemOnly);

            // Verify that new group is empty
            {
                ReadTransaction rt(sg2);
                CHECK(rt.get_group().is_empty());
            }

            // Add a new table
            {
                WriteTransaction wt(sg2);
                wt.get_group().Verify();
                TestTableShared::Ref t1 = wt.add_table<TestTableShared>("test");
                t1->add(1, 2, false, "test");
                wt.commit();
            }
        }

        // Verify that the new table has been added
        {
            ReadTransaction rt(sg);
            rt.get_group().Verify();
            TestTableShared::ConstRef t1 = rt.get_table<TestTableShared>("test");
            CHECK_EQUAL(1, t1->size());
            CHECK_EQUAL(1, t1[0].first);
            CHECK_EQUAL(2, t1[0].second);
            CHECK_EQUAL(false, t1[0].third);
            CHECK_EQUAL("test", t1[0].fourth);
        }
    }

#ifdef LOCKFILE_CLEANUP
    // Verify that the `lock` file is not left behind
    CHECK(!File::exists(path.get_lock_path()));
#endif
}


TEST(Shared_1)
{
    SHARED_GROUP_TEST_PATH(path);
    {
        // Create a new shared db
        SharedGroup sg(path, false, SharedGroup::durability_Full, crypt_key);

        // Create first table in group
        {
            WriteTransaction wt(sg);
            wt.get_group().Verify();
            TestTableShared::Ref t1 = wt.add_table<TestTableShared>("test");
            t1->add(1, 2, false, "test");
            wt.commit();
        }

        // Open same db again
        SharedGroup sg2(path, false, SharedGroup::durability_Full, crypt_key);
        {
            ReadTransaction rt(sg2);
            rt.get_group().Verify();

            // Verify that last set of changes are commited
            TestTableShared::ConstRef t2 = rt.get_table<TestTableShared>("test");
            CHECK(t2->size() == 1);
            CHECK_EQUAL(1, t2[0].first);
            CHECK_EQUAL(2, t2[0].second);
            CHECK_EQUAL(false, t2[0].third);
            CHECK_EQUAL("test", t2[0].fourth);

            // Do a new change while stil having current read transaction open
            {
                WriteTransaction wt(sg);
                wt.get_group().Verify();
                TestTableShared::Ref t1 = wt.get_table<TestTableShared>("test");
                t1->add(2, 3, true, "more test");
                wt.commit();
            }

            // Verify that that the read transaction does not see
            // the change yet (is isolated)
            CHECK(t2->size() == 1);
            CHECK_EQUAL(1, t2[0].first);
            CHECK_EQUAL(2, t2[0].second);
            CHECK_EQUAL(false, t2[0].third);
            CHECK_EQUAL("test", t2[0].fourth);

            // Do one more new change while stil having current read transaction open
            // so we know that it does not overwrite data held by
            {
                WriteTransaction wt(sg);
                wt.get_group().Verify();
                TestTableShared::Ref t1 = wt.get_table<TestTableShared>("test");
                t1->add(0, 1, false, "even more test");
                wt.commit();
            }

            // Verify that that the read transaction does still not see
            // the change yet (is isolated)
            CHECK(t2->size() == 1);
            CHECK_EQUAL(1, t2[0].first);
            CHECK_EQUAL(2, t2[0].second);
            CHECK_EQUAL(false, t2[0].third);
            CHECK_EQUAL("test", t2[0].fourth);
        }

        // Start a new read transaction and verify that it can now see the changes
        {
            ReadTransaction rt(sg2);
            rt.get_group().Verify();
            TestTableShared::ConstRef t3 = rt.get_table<TestTableShared>("test");

            CHECK(t3->size() == 3);
            CHECK_EQUAL(1, t3[0].first);
            CHECK_EQUAL(2, t3[0].second);
            CHECK_EQUAL(false, t3[0].third);
            CHECK_EQUAL("test", t3[0].fourth);
            CHECK_EQUAL(2, t3[1].first);
            CHECK_EQUAL(3, t3[1].second);
            CHECK_EQUAL(true, t3[1].third);
            CHECK_EQUAL("more test", t3[1].fourth);
            CHECK_EQUAL(0, t3[2].first);
            CHECK_EQUAL(1, t3[2].second);
            CHECK_EQUAL(false, t3[2].third);
            CHECK_EQUAL("even more test", t3[2].fourth);
        }
    }

#ifdef LOCKFILE_CLEANUP
    // Verify that lock file was deleted after use
    CHECK(!File::exists(path.get_lock_path()));
#endif
}


TEST(Shared_Rollback)
{
    SHARED_GROUP_TEST_PATH(path);
    {
        // Create a new shared db
        SharedGroup sg(path, false, SharedGroup::durability_Full, crypt_key);

        // Create first table in group (but rollback)
        {
            WriteTransaction wt(sg);
            wt.get_group().Verify();
            TestTableShared::Ref t1 = wt.add_table<TestTableShared>("test");
            t1->add(1, 2, false, "test");
            // Note: Implicit rollback
        }

        // Verify that no changes were made
        {
            ReadTransaction rt(sg);
            rt.get_group().Verify();
            CHECK(!rt.get_group().has_table("test"));
        }

        // Really create first table in group
        {
            WriteTransaction wt(sg);
            wt.get_group().Verify();
            TestTableShared::Ref t1 = wt.add_table<TestTableShared>("test");
            t1->add(1, 2, false, "test");
            wt.commit();
        }

        // Verify that the changes were made
        {
            ReadTransaction rt(sg);
            rt.get_group().Verify();
            TestTableShared::ConstRef t = rt.get_table<TestTableShared>("test");
            CHECK(t->size() == 1);
            CHECK_EQUAL(1, t[0].first);
            CHECK_EQUAL(2, t[0].second);
            CHECK_EQUAL(false, t[0].third);
            CHECK_EQUAL("test", t[0].fourth);
        }

        // Greate more changes (but rollback)
        {
            WriteTransaction wt(sg);
            wt.get_group().Verify();
            TestTableShared::Ref t1 = wt.get_table<TestTableShared>("test");
            t1->add(0, 0, true, "more test");
            // Note: Implicit rollback
        }

        // Verify that no changes were made
        {
            ReadTransaction rt(sg);
            rt.get_group().Verify();
            TestTableShared::ConstRef t = rt.get_table<TestTableShared>("test");
            CHECK(t->size() == 1);
            CHECK_EQUAL(1, t[0].first);
            CHECK_EQUAL(2, t[0].second);
            CHECK_EQUAL(false, t[0].third);
            CHECK_EQUAL("test", t[0].fourth);
        }
    }

#ifdef LOCKFILE_CLEANUP
    // Verify that lock file was deleted after use
    CHECK(!File::exists(path.get_lock_path()));
#endif
}


TEST(Shared_Writes)
{
    SHARED_GROUP_TEST_PATH(path);
    {
        // Create a new shared db
        SharedGroup sg(path, false, SharedGroup::durability_Full, crypt_key);

        // Create first table in group
        {
            WriteTransaction wt(sg);
            wt.get_group().Verify();
            TestTableShared::Ref t1 = wt.add_table<TestTableShared>("test");
            t1->add(0, 2, false, "test");
            wt.commit();
        }

        // Do a lot of repeated write transactions
        for (size_t i = 0; i < 100; ++i) {
            WriteTransaction wt(sg);
            wt.get_group().Verify();
            TestTableShared::Ref t1 = wt.get_table<TestTableShared>("test");
            t1[0].first += 1;
            wt.commit();
        }

        // Verify that the changes were made
        {
            ReadTransaction rt(sg);
            rt.get_group().Verify();
            TestTableShared::ConstRef t = rt.get_table<TestTableShared>("test");
            const int64_t v = t[0].first;
            CHECK_EQUAL(100, v);
        }
    }

#ifdef LOCKFILE_CLEANUP
    // Verify that lock file was deleted after use
    CHECK(!File::exists(path.get_lock_path()));
#endif
}


TEST(Shared_AddColumnToSubspec)
{
    SHARED_GROUP_TEST_PATH(path);
    SharedGroup sg(path, false, SharedGroup::durability_Full, crypt_key);

    // Create table with a non-empty subtable
    {
        WriteTransaction wt(sg);
        TableRef table = wt.add_table("table");
        DescriptorRef sub_1;
        table->add_column(type_Table, "subtable", &sub_1);
        sub_1->add_column(type_Int,   "int");
        table->add_empty_row();
        TableRef subtable = table->get_subtable(0,0);
        subtable->add_empty_row();
        subtable->set_int(0, 0, 789);
        wt.commit();
    }

    // Modify subtable spec, then access the subtable. This is to see
    // that the subtable column accessor continues to work after the
    // subspec has been modified.
    {
        WriteTransaction wt(sg);
        TableRef table = wt.get_table("table");
        DescriptorRef subdesc = table->get_subdescriptor(0);
        subdesc->add_column(type_Int, "int_2");
        TableRef subtable = table->get_subtable(0,0);
        CHECK_EQUAL(2, subtable->get_column_count());
        CHECK_EQUAL(type_Int, subtable->get_column_type(0));
        CHECK_EQUAL(type_Int, subtable->get_column_type(1));
        CHECK_EQUAL(1, subtable->size());
        CHECK_EQUAL(789, subtable->get_int(0,0));
        subtable->add_empty_row();
        CHECK_EQUAL(2, subtable->size());
        subtable->set_int(1, 1, 654);
        CHECK_EQUAL(654, subtable->get_int(1,1));
        wt.commit();
    }

    // Check that the subtable continues to have the right contents
    {
        ReadTransaction rt(sg);
        ConstTableRef table = rt.get_table("table");
        ConstTableRef subtable = table->get_subtable(0,0);
        CHECK_EQUAL(2, subtable->get_column_count());
        CHECK_EQUAL(type_Int, subtable->get_column_type(0));
        CHECK_EQUAL(type_Int, subtable->get_column_type(1));
        CHECK_EQUAL(2, subtable->size());
        CHECK_EQUAL(789, subtable->get_int(0,0));
        CHECK_EQUAL(0,   subtable->get_int(0,1));
        CHECK_EQUAL(0,   subtable->get_int(1,0));
        CHECK_EQUAL(654, subtable->get_int(1,1));
    }
}


TEST(Shared_RemoveColumnBeforeSubtableColumn)
{
    SHARED_GROUP_TEST_PATH(path);
    SharedGroup sg(path, false, SharedGroup::durability_Full, crypt_key);

    // Create table with a non-empty subtable in a subtable column
    // that is preceded by another column
    {
        WriteTransaction wt(sg);
        DescriptorRef sub_1;
        TableRef table = wt.add_table("table");
        table->add_column(type_Int,   "int");
        table->add_column(type_Table, "subtable", &sub_1);
        sub_1->add_column(type_Int,   "int");
        table->add_empty_row();
        TableRef subtable = table->get_subtable(1,0);
        subtable->add_empty_row();
        subtable->set_int(0, 0, 789);
        wt.commit();
    }

    // Remove a column that precedes the subtable column
    {
        WriteTransaction wt(sg);
        TableRef table = wt.get_table("table");
        table->remove_column(0);
        TableRef subtable = table->get_subtable(0,0);
        CHECK_EQUAL(1, subtable->get_column_count());
        CHECK_EQUAL(type_Int, subtable->get_column_type(0));
        CHECK_EQUAL(1, subtable->size());
        CHECK_EQUAL(789, subtable->get_int(0,0));
        subtable->add_empty_row();
        CHECK_EQUAL(2, subtable->size());
        subtable->set_int(0, 1, 654);
        CHECK_EQUAL(654, subtable->get_int(0,1));
        wt.commit();
    }

    // Check that the subtable continues to have the right contents
    {
        ReadTransaction rt(sg);
        ConstTableRef table = rt.get_table("table");
        ConstTableRef subtable = table->get_subtable(0,0);
        CHECK_EQUAL(1, subtable->get_column_count());
        CHECK_EQUAL(type_Int, subtable->get_column_type(0));
        CHECK_EQUAL(2, subtable->size());
        CHECK_EQUAL(789, subtable->get_int(0,0));
        CHECK_EQUAL(654, subtable->get_int(0,1));
    }
}


TEST(Shared_ManyReaders)
{
    // This test was written primarily to expose a former bug in
    // SharedGroup::end_read(), where the lock-file was not remapped
    // after ring-buffer expansion.

    const int chunk_1_size = 251;
    char chunk_1[chunk_1_size];
    for (int i = 0; i < chunk_1_size; ++i)
        chunk_1[i] = (i + 3) % 251;
    const int chunk_2_size = 123;
    char chunk_2[chunk_2_size];
    for (int i = 0; i < chunk_2_size; ++i)
        chunk_2[i] = (i + 11) % 241;

#if TEST_DURATION < 1
    // Mac OS X 10.8 cannot handle more than 15 due to its default ulimit settings.
    int rounds[] = { 3, 5, 7, 9, 11, 13, 15 };
#else
    int rounds[] = { 3, 5, 11, 17, 23, 27, 31, 47, 59 };
#endif
    const int num_rounds = sizeof rounds / sizeof *rounds;

    const int max_N = 64;
    CHECK(max_N >= rounds[num_rounds-1]);
    UniquePtr<SharedGroup> shared_groups[8 * max_N];
    UniquePtr<ReadTransaction> read_transactions[8 * max_N];

    for (int round = 0; round < num_rounds; ++round) {
        int N = rounds[round];

        SHARED_GROUP_TEST_PATH(path);

        bool no_create = false;
        SharedGroup root_sg(path, no_create, SharedGroup::durability_MemOnly);

        // Add two tables
        {
            WriteTransaction wt(root_sg);
            wt.get_group().Verify();
            TableRef test_1 = wt.get_or_add_table("test_1");
            test_1->add_column(type_Int, "i");
            test_1->insert_int(0,0,0);
            test_1->insert_done();
            TableRef test_2 = wt.get_or_add_table("test_2");
            test_2->add_column(type_Binary, "b");
            wt.commit();
        }


        // Create 8*N shared group accessors
        for (int i = 0; i < 8*N; ++i)
            shared_groups[i].reset(new SharedGroup(path, no_create, SharedGroup::durability_MemOnly));

        // Initiate 2*N read transactions with progressive changes
        for (int i = 0; i < 2*N; ++i) {
            read_transactions[i].reset(new ReadTransaction(*shared_groups[i]));
            read_transactions[i]->get_group().Verify();
            {
                ConstTableRef test_1 = read_transactions[i]->get_table("test_1");
                CHECK_EQUAL(1u, test_1->size());
                CHECK_EQUAL(i, test_1->get_int(0,0));
                ConstTableRef test_2 = read_transactions[i]->get_table("test_2");
                int n_1 = i *  1;
                int n_2 = i * 18;
                CHECK_EQUAL(n_1+n_2, test_2->size());
                for (int j = 0; j < n_1; ++j)
                    CHECK_EQUAL(BinaryData(chunk_1), test_2->get_binary(0,j));
                for (int j = n_1; j < n_1+n_2; ++j)
                    CHECK_EQUAL(BinaryData(chunk_2), test_2->get_binary(0,j));
            }
            {
                WriteTransaction wt(root_sg);
                wt.get_group().Verify();
                TableRef test_1 = wt.get_table("test_1");
                test_1->add_int(0,1);
                TableRef test_2 = wt.get_table("test_2");
                test_2->insert_binary(0, 0, BinaryData(chunk_1));
                test_2->insert_done();
                wt.commit();
            }
            {
                WriteTransaction wt(root_sg);
                wt.get_group().Verify();
                TableRef test_2 = wt.get_table("test_2");
                for (int j = 0; j < 18; ++j) {
                    test_2->insert_binary(0, test_2->size(), BinaryData(chunk_2));
                    test_2->insert_done();
                }
                wt.commit();
            }
        }

        // Check isolation between read transactions
        for (int i = 0; i < 2*N; ++i) {
            ConstTableRef test_1 = read_transactions[i]->get_table("test_1");
            CHECK_EQUAL(1, test_1->size());
            CHECK_EQUAL(i, test_1->get_int(0,0));
            ConstTableRef test_2 = read_transactions[i]->get_table("test_2");
            int n_1 = i *  1;
            int n_2 = i * 18;
            CHECK_EQUAL(n_1+n_2, test_2->size());
            for (int j = 0; j < n_1; ++j)
                CHECK_EQUAL(BinaryData(chunk_1), test_2->get_binary(0,j));
            for (int j = n_1; j < n_1+n_2; ++j)
                CHECK_EQUAL(BinaryData(chunk_2), test_2->get_binary(0,j));
        }

        // End the first half of the read transactions during further
        // changes
        for (int i = N-1; i >= 0; --i) {
            {
                WriteTransaction wt(root_sg);
                wt.get_group().Verify();
                TableRef test_1 = wt.get_table("test_1");
                test_1->add_int(0,2);
                wt.commit();
            }
            {
                ConstTableRef test_1 = read_transactions[i]->get_table("test_1");
                CHECK_EQUAL(1, test_1->size());
                CHECK_EQUAL(i, test_1->get_int(0,0));
                ConstTableRef test_2 = read_transactions[i]->get_table("test_2");
                int n_1 = i *  1;
                int n_2 = i * 18;
                CHECK_EQUAL(n_1+n_2, test_2->size());
                for (int j = 0; j < n_1; ++j)
                    CHECK_EQUAL(BinaryData(chunk_1), test_2->get_binary(0,j));
                for (int j = n_1; j < n_1+n_2; ++j)
                    CHECK_EQUAL(BinaryData(chunk_2), test_2->get_binary(0,j));
            }
            read_transactions[i].reset();
        }

        // Initiate 6*N extra read transactionss with further progressive changes
        for (int i = 2*N; i < 8*N; ++i) {
            read_transactions[i].reset(new ReadTransaction(*shared_groups[i]));
            read_transactions[i]->get_group().Verify();
            {
                ConstTableRef test_1 = read_transactions[i]->get_table("test_1");
                CHECK_EQUAL(1u, test_1->size());
                int i_2 = 2*N + i;
                CHECK_EQUAL(i_2, test_1->get_int(0,0));
                ConstTableRef test_2 = read_transactions[i]->get_table("test_2");
                int n_1 = i *  1;
                int n_2 = i * 18;
                CHECK_EQUAL(n_1+n_2, test_2->size());
                for (int j = 0; j < n_1; ++j)
                    CHECK_EQUAL(BinaryData(chunk_1), test_2->get_binary(0,j));
                for (int j = n_1; j < n_1+n_2; ++j)
                    CHECK_EQUAL(BinaryData(chunk_2), test_2->get_binary(0,j));
            }
            {
                WriteTransaction wt(root_sg);
                wt.get_group().Verify();
                TableRef test_1 = wt.get_table("test_1");
                test_1->add_int(0,1);
                TableRef test_2 = wt.get_table("test_2");
                test_2->insert_binary(0, 0, BinaryData(chunk_1));
                test_2->insert_done();
                wt.commit();
            }
            {
                WriteTransaction wt(root_sg);
                wt.get_group().Verify();
                TableRef test_2 = wt.get_table("test_2");
                for (int j = 0; j < 18; ++j) {
                    test_2->insert_binary(0, test_2->size(), BinaryData(chunk_2));
                    test_2->insert_done();
                }
                wt.commit();
            }
        }

        // End all remaining read transactions during further changes
        for (int i = 1*N; i < 8*N; ++i) {
            {
                WriteTransaction wt(root_sg);
                wt.get_group().Verify();
                TableRef test_1 = wt.get_table("test_1");
                test_1->add_int(0,2);
                wt.commit();
            }
            {
                ConstTableRef test_1 = read_transactions[i]->get_table("test_1");
                CHECK_EQUAL(1, test_1->size());
                int i_2 = i<2*N ? i : 2*N + i;
                CHECK_EQUAL(i_2, test_1->get_int(0,0));
                ConstTableRef test_2 = read_transactions[i]->get_table("test_2");
                int n_1 = i *  1;
                int n_2 = i * 18;
                CHECK_EQUAL(n_1+n_2, test_2->size());
                for (int j = 0; j < n_1; ++j)
                    CHECK_EQUAL(BinaryData(chunk_1), test_2->get_binary(0,j));
                for (int j = n_1; j < n_1+n_2; ++j)
                    CHECK_EQUAL(BinaryData(chunk_2), test_2->get_binary(0,j));
            }
            read_transactions[i].reset();
        }

        // Check final state via each shared group, then destroy it
        for (int i=0; i<8*N; ++i) {
            {
                ReadTransaction rt(*shared_groups[i]);
                rt.get_group().Verify();
                ConstTableRef test_1 = rt.get_table("test_1");
                CHECK_EQUAL(1, test_1->size());
                CHECK_EQUAL(3*8*N, test_1->get_int(0,0));
                ConstTableRef test_2 = rt.get_table("test_2");
                int n_1 = 8*N *  1;
                int n_2 = 8*N * 18;
                CHECK_EQUAL(n_1+n_2, test_2->size());
                for (int j = 0; j < n_1; ++j)
                    CHECK_EQUAL(BinaryData(chunk_1), test_2->get_binary(0,j));
                for (int j = n_1; j < n_1+n_2; ++j)
                    CHECK_EQUAL(BinaryData(chunk_2), test_2->get_binary(0,j));
            }
            shared_groups[i].reset();
        }

        // Check final state via new shared group
        {
            SharedGroup sg(path, no_create, SharedGroup::durability_MemOnly);
            ReadTransaction rt(sg);
            rt.get_group().Verify();
            ConstTableRef test_1 = rt.get_table("test_1");
            CHECK_EQUAL(1, test_1->size());
            CHECK_EQUAL(3*8*N, test_1->get_int(0,0));
            ConstTableRef test_2 = rt.get_table("test_2");
            int n_1 = 8*N *  1;
            int n_2 = 8*N * 18;
            CHECK_EQUAL(n_1+n_2, test_2->size());
            for (int j = 0; j < n_1; ++j)
                CHECK_EQUAL(BinaryData(chunk_1), test_2->get_binary(0,j));
            for (int j = n_1; j < n_1+n_2; ++j)
                CHECK_EQUAL(BinaryData(chunk_2), test_2->get_binary(0,j));
        }
    }
}


namespace {

TIGHTDB_TABLE_1(MyTable_SpecialOrder, first,  Int)

} // anonymous namespace

TEST(Shared_WritesSpecialOrder)
{
    SHARED_GROUP_TEST_PATH(path);
    SharedGroup sg(path, false, SharedGroup::durability_Full, crypt_key);

    const int num_rows = 5; // FIXME: Should be strictly greater than TIGHTDB_MAX_BPNODE_SIZE, but that takes a loooooong time!
    const int num_reps = 25;

    {
        WriteTransaction wt(sg);
        wt.get_group().Verify();
        MyTable_SpecialOrder::Ref table = wt.add_table<MyTable_SpecialOrder>("test");
        for (int i=0; i<num_rows; ++i) {
            table->add(0);
        }
        wt.commit();
    }

    for (int i=0; i<num_rows; ++i) {
        for (int j=0; j<num_reps; ++j) {
            {
                WriteTransaction wt(sg);
                wt.get_group().Verify();
                MyTable_SpecialOrder::Ref table = wt.get_table<MyTable_SpecialOrder>("test");
                CHECK_EQUAL(j, table[i].first);
                ++table[i].first;
                wt.commit();
            }
        }
    }

    {
        ReadTransaction rt(sg);
        rt.get_group().Verify();
        MyTable_SpecialOrder::ConstRef table = rt.get_table<MyTable_SpecialOrder>("test");
        for (int i=0; i<num_rows; ++i) {
            CHECK_EQUAL(num_reps, table[i].first);
        }
    }
}

namespace  {

void writer_threads_thread(TestResults* test_results_ptr, string path, size_t row_ndx)
{
    TestResults& test_results = *test_results_ptr;

    // Open shared db
    SharedGroup sg(path, false, SharedGroup::durability_Full, crypt_key);

    for (size_t i = 0; i < 100; ++i) {
        // Increment cell
        {
            WriteTransaction wt(sg);
            wt.get_group().Verify();
            TestTableShared::Ref t1 = wt.get_table<TestTableShared>("test");
            t1[row_ndx].first += 1;
            // FIXME: For some reason this takes ages when running
            // inside valgrind, it is probably due to the "extreme
            // overallocation" bug. The 1000 transactions performed
            // here can produce a final database file size of more
            // than 1 GiB. Really! And that is a table with only 10
            // rows. It is about 1 MiB per transaction.
            wt.commit();
        }

        // Verify in new transaction so that we interleave
        // read and write transactions
        {
            ReadTransaction rt(sg);
            rt.get_group().Verify();
            TestTableShared::ConstRef t = rt.get_table<TestTableShared>("test");

            int64_t v = t[row_ndx].first;
            int64_t expected = i+1;
            CHECK_EQUAL(expected, v);
        }
    }
}

} // anonymous namespace

TEST(Shared_WriterThreads)
{
    SHARED_GROUP_TEST_PATH(path);
    {
        // Create a new shared db
        SharedGroup sg(path, false, SharedGroup::durability_Full, crypt_key);

        const size_t thread_count = 10;
        // Create first table in group
        {
            WriteTransaction wt(sg);
            wt.get_group().Verify();
            TestTableShared::Ref t1 = wt.add_table<TestTableShared>("test");
            for (size_t i = 0; i < thread_count; ++i)
                t1->add(0, 2, false, "test");
            wt.commit();
        }

        Thread threads[thread_count];

        // Create all threads
        for (size_t i = 0; i < thread_count; ++i)
            threads[i].start(bind(&writer_threads_thread, &test_results, string(path), i));

        // Wait for all threads to complete
        for (size_t i = 0; i < thread_count; ++i)
            threads[i].join();

        // Verify that the changes were made
        {
            ReadTransaction rt(sg);
            rt.get_group().Verify();
            TestTableShared::ConstRef t = rt.get_table<TestTableShared>("test");

            for (size_t i = 0; i < thread_count; ++i) {
                int64_t v = t[i].first;
                CHECK_EQUAL(100, v);
            }
        }
    }

#ifdef LOCKFILE_CLEANUP
    // Verify that lock file was deleted after use
    CHECK(!File::exists(path.get_lock_path()));
#endif
}


#if defined TEST_ROBUSTNESS && defined ENABLE_ROBUST_AGAINST_DEATH_DURING_WRITE && !defined TIGHTDB_ENABLE_ENCRYPTION
// Not supported on Windows in particular? Keywords: winbug
TEST(Shared_RobustAgainstDeathDuringWrite)
{
    // Abort if robust mutexes are not supported on the current
    // platform. Otherwise we would probably get into a dead-lock.
    if (!RobustMutex::is_robust_on_this_platform())
        return;

    // This test can only be conducted by spawning independent
    // processes which can then be terminated individually.

    SHARED_GROUP_TEST_PATH(path);

    for (int i = 0; i < 10; ++i) {
        pid_t pid = fork();
        if (pid == pid_t(-1))
            TIGHTDB_TERMINATE("fork() failed");
        if (pid == 0) {
            // Child
            SharedGroup sg(path, false, SharedGroup::durability_Full, crypt_key);
            WriteTransaction wt(sg);
            wt.get_group().Verify();
            TableRef table = wt.add_table("alpha");
            _exit(0); // Die with an active write transaction
        }
        else {
            // Parent
            int stat_loc = 0;
            int options = 0;
            pid = waitpid(pid, &stat_loc, options);
            if (pid == pid_t(-1))
                TIGHTDB_TERMINATE("waitpid() failed");
            bool child_exited_normaly = WIFEXITED(stat_loc);
            CHECK(child_exited_normaly);
            int child_exit_status = WEXITSTATUS(stat_loc);
            CHECK_EQUAL(0, child_exit_status);
        }

        // Check that we can continue without dead-locking
        {
            SharedGroup sg(path, false, SharedGroup::durability_Full, crypt_key);
            WriteTransaction wt(sg);
            wt.get_group().Verify();
            TableRef table = wt.add_table("beta");
            if (table->is_empty()) {
                table->add_column(type_Int, "i");
                table->insert_int(0,0,0);
                table->insert_done();
            }
            table->add_int(0,1);
            wt.commit();
        }
    }

    {
        SharedGroup sg(path, false, SharedGroup::durability_Full, crypt_key);
        ReadTransaction rt(sg);
        rt.get_group().Verify();
        CHECK(!rt.has_table("alpha"));
        CHECK(rt.has_table("beta"));
        ConstTableRef table = rt.get_table("beta");
        CHECK_EQUAL(10, table->get_int(0,0));
    }
}

#endif // defined TEST_ROBUSTNESS && defined ENABLE_ROBUST_AGAINST_DEATH_DURING_WRITE && !defined TIGHTDB_ENABLE_ENCRYPTION


TEST(Shared_FormerErrorCase1)
{
    SHARED_GROUP_TEST_PATH(path);
    SharedGroup sg(path, false, SharedGroup::durability_Full, crypt_key);
    {
        DescriptorRef sub_1, sub_2;
        WriteTransaction wt(sg);
        wt.get_group().Verify();
        TableRef table = wt.add_table("my_table");
        table->add_column(type_Int,      "alpha");
        table->add_column(type_Bool,     "beta");
        table->add_column(type_Int,      "gamma");
        table->add_column(type_DateTime, "delta");
        table->add_column(type_String,   "epsilon");
        table->add_column(type_Binary,   "zeta");
        table->add_column(type_Table,    "eta", &sub_1);
        table->add_column(type_Mixed,    "theta");
        sub_1->add_column(type_Int,        "foo");
        sub_1->add_column(type_Table,      "bar", &sub_2);
        sub_2->add_column(type_Int,          "value");
        table->insert_empty_row(0, 1);
        wt.commit();
    }

    {
        WriteTransaction wt(sg);
        wt.get_group().Verify();
        wt.commit();
    }

    {
        WriteTransaction wt(sg);
        wt.get_group().Verify();
        {
            TableRef table = wt.get_table("my_table");
            table->set_int(0, 0, 1);
        }
        wt.commit();
    }

    {
        WriteTransaction wt(sg);
        wt.get_group().Verify();
        {
            TableRef table = wt.get_table("my_table");
            table->set_int(0, 0, 2);
        }
        wt.commit();
    }

    {
        WriteTransaction wt(sg);
        wt.get_group().Verify();
        {
            TableRef table = wt.get_table("my_table");
            TableRef table2 = table->get_subtable(6, 0);
            table2->insert_int(0, 0, 0);
            table2->insert_subtable(1, 0);
            table2->insert_done();
        }
        {
            TableRef table = wt.get_table("my_table");
            table->set_int(0, 0, 3);
        }
        wt.commit();
    }

    {
        WriteTransaction wt(sg);
        wt.get_group().Verify();
        {
            TableRef table = wt.get_table("my_table");
            table->set_int(0, 0, 4);
        }
        wt.commit();
    }

    {
        WriteTransaction wt(sg);
        wt.get_group().Verify();
        {
            TableRef table = wt.get_table("my_table");
            TableRef table2 = table->get_subtable(6, 0);
            TableRef table3 = table2->get_subtable(1, 0);
            table3->insert_empty_row(0, 1);
        }
        wt.commit();
    }

    {
        WriteTransaction wt(sg);
        wt.get_group().Verify();
        {
            TableRef table = wt.get_table("my_table");
            TableRef table2 = table->get_subtable(6, 0);
            TableRef table3 = table2->get_subtable(1, 0);
            table3->insert_empty_row(1, 1);
        }
        wt.commit();
    }

    {
        WriteTransaction wt(sg);
        wt.get_group().Verify();
        {
            TableRef table = wt.get_table("my_table");
            TableRef table2 = table->get_subtable(6, 0);
            TableRef table3 = table2->get_subtable(1, 0);
            table3->set_int(0, 0, 0);
        }
        {
            TableRef table = wt.get_table("my_table");
            table->set_int(0, 0, 5);
        }
        {
            TableRef table = wt.get_table("my_table");
            TableRef table2 = table->get_subtable(6, 0);
            table2->set_int(0, 0, 1);
        }
        wt.commit();
    }

    {
        WriteTransaction wt(sg);
        wt.get_group().Verify();
        TableRef table = wt.get_table("my_table");
        table = table->get_subtable(6, 0);
        table = table->get_subtable(1, 0);
        table->set_int(0, 1, 1);
        table = wt.get_table("my_table");
        table->set_int(0, 0, 6);
        table = wt.get_table("my_table");
        table = table->get_subtable(6, 0);
        table->set_int(0, 0, 2);
        wt.commit();
    }
}



namespace {

TIGHTDB_TABLE_1(FormerErrorCase2_Subtable,
                value,  Int)

TIGHTDB_TABLE_1(FormerErrorCase2_Table,
                bar, Subtable<FormerErrorCase2_Subtable>)

} // namespace

TEST(Shared_FormerErrorCase2)
{
    SHARED_GROUP_TEST_PATH(path);
    for (int i=0; i<10; ++i) {
        SharedGroup sg(path, false, SharedGroup::durability_Full, crypt_key);
        WriteTransaction wt(sg);
        wt.get_group().Verify();
        FormerErrorCase2_Table::Ref table = wt.get_or_add_table<FormerErrorCase2_Table>("table");
        table->add();
        table->add();
        table->add();
        table->add();
        table->add();
        table->clear();
        table->add();
        table[0].bar->add();
        wt.commit();
    }
}

namespace {

TIGHTDB_TABLE_1(OverAllocTable,
                text, String)

} // namespace

TEST(Shared_SpaceOveruse)
{
#if TEST_DURATION < 1
    int n_outer = 300;
    int n_inner = 21;
#else
    int n_outer = 3000;
    int n_inner = 42;
#endif

    // Many transactions
    SHARED_GROUP_TEST_PATH(path);
    SharedGroup sg(path, false, SharedGroup::durability_Full, crypt_key);

    // Do a lot of sequential transactions
    for (int i = 0; i != n_outer; ++i) {
        WriteTransaction wt(sg);
        wt.get_group().Verify();
        OverAllocTable::Ref table = wt.get_or_add_table<OverAllocTable>("my_table");
        for (int j = 0; j != n_inner; ++j)
            table->add("x");
        wt.commit();
    }

    // Verify that all was added correctly
    {
        ReadTransaction rt(sg);
        rt.get_group().Verify();
        OverAllocTable::ConstRef table = rt.get_table<OverAllocTable>("my_table");

        size_t n = table->size();
        CHECK_EQUAL(n_outer * n_inner, n);

        for (size_t i = 0; i != n; ++i)
            CHECK_EQUAL("x", table[i].text);

        table->Verify();
    }
}


TEST(Shared_Notifications)
{
    // Create a new shared db
    SHARED_GROUP_TEST_PATH(path);
    SharedGroup sg(path, false, SharedGroup::durability_Full, crypt_key);

    // No other instance have changed db since last transaction
    CHECK(!sg.has_changed());

    {
        // Open the same db again (in empty state)
        SharedGroup sg2(path, false, SharedGroup::durability_Full, crypt_key);

        // Verify that new group is empty
        {
            ReadTransaction rt(sg2);
            CHECK(rt.get_group().is_empty());
        }

        // No other instance have changed db since last transaction
        CHECK(!sg2.has_changed());

        // Add a new table
        {
            WriteTransaction wt(sg2);
            wt.get_group().Verify();
            TestTableShared::Ref t1 = wt.add_table<TestTableShared>("test");
            t1->add(1, 2, false, "test");
            wt.commit();
        }
    }

    // Db has been changed by other instance
    CHECK(sg.has_changed());

    // Verify that the new table has been added
    {
        ReadTransaction rt(sg);
        rt.get_group().Verify();
        TestTableShared::ConstRef t1 = rt.get_table<TestTableShared>("test");
        CHECK_EQUAL(1, t1->size());
        CHECK_EQUAL(1, t1[0].first);
        CHECK_EQUAL(2, t1[0].second);
        CHECK_EQUAL(false, t1[0].third);
        CHECK_EQUAL("test", t1[0].fourth);
    }

    // No other instance have changed db since last transaction
    CHECK(!sg.has_changed());
}


TEST(Shared_FromSerialized)
{
    SHARED_GROUP_TEST_PATH(path);

    // Create new group and serialize to disk
    {
        Group g1;
        TestTableShared::Ref t1 = g1.add_table<TestTableShared>("test");
        t1->add(1, 2, false, "test");
        g1.write(path, crypt_key);
    }

    // Open same file as shared group
    SharedGroup sg(path, false, SharedGroup::durability_Full, crypt_key);

    // Verify that contents is there when shared
    {
        ReadTransaction rt(sg);
        rt.get_group().Verify();
        TestTableShared::ConstRef t1 = rt.get_table<TestTableShared>("test");
        CHECK_EQUAL(1, t1->size());
        CHECK_EQUAL(1, t1[0].first);
        CHECK_EQUAL(2, t1[0].second);
        CHECK_EQUAL(false, t1[0].third);
        CHECK_EQUAL("test", t1[0].fourth);
    }
}


TEST_IF(Shared_StringIndexBug1, TEST_DURATION >= 3)
{
    SHARED_GROUP_TEST_PATH(path);
    SharedGroup db(path, false, SharedGroup::durability_Full, crypt_key);

    {
        Group& group = db.begin_write();
        TableRef table = group.add_table("users");
        table->add_column(type_String, "username");
        table->add_search_index(0);
        for (int i = 0; i < TIGHTDB_MAX_BPNODE_SIZE + 1; ++i)
            table->add_empty_row();
        for (int i = 0; i < TIGHTDB_MAX_BPNODE_SIZE + 1; ++i)
            table->remove(0);
        db.commit();
    }

    {
        Group& group = db.begin_write();
        TableRef table = group.get_table("users");
        table->add_empty_row();
        db.commit();
    }
}


TEST(Shared_StringIndexBug2)
{
    SHARED_GROUP_TEST_PATH(path);
    SharedGroup sg(path, false, SharedGroup::durability_Full, crypt_key);

    {
        WriteTransaction wt(sg);
        wt.get_group().Verify();
        TableRef table = wt.add_table("a");
        table->add_column(type_String, "b");
        table->add_search_index(0);  // Not adding index makes it work
        table->add_empty_row();
        wt.commit();
    }

    {
        ReadTransaction rt(sg);
        rt.get_group().Verify();
    }
}


namespace {

void rand_str(Random& random, char* res, size_t len)
{
    for (size_t i = 0; i < len; ++i)
        res[i] = char(int('a') + random.draw_int_mod(10));
}

} // anonymous namespace

TEST(Shared_StringIndexBug3)
{
    SHARED_GROUP_TEST_PATH(path);
    SharedGroup db(path, false, SharedGroup::durability_Full, crypt_key);

    {
        Group& group = db.begin_write();
        TableRef table = group.add_table("users");
        table->add_column(type_String, "username");
        table->add_search_index(0);  // Disabling index makes it work
        db.commit();
    }

    Random random(random_int<unsigned long>()); // Seed from slow global generator
    size_t transactions = 0;

    for (size_t n = 0; n < 100; ++n) {
        const uint64_t action = random.draw_int_mod(1000);

        transactions++;

        if (action <= 500) {
            // delete random user
            Group& group = db.begin_write();
            TableRef table = group.get_table("users");
            if (table->size() > 0) {
                size_t del = random.draw_int_mod(table->size());
                //cerr << "-" << del << ": " << table->get_string(0, del) << endl;
                table->remove(del);
                table->Verify();
            }
            db.commit();
        }
        else {
            // add new user
            Group& group = db.begin_write();
            TableRef table = group.get_table("users");
            table->add_empty_row();
            char txt[100];
            rand_str(random, txt, 8);
            txt[8] = 0;
            //cerr << "+" << txt << endl;
            table->set_string(0, table->size() - 1, txt);
            table->Verify();
            db.commit();
        }
    }
}


TEST(Shared_ClearColumnWithBasicArrayRootLeaf)
{
    SHARED_GROUP_TEST_PATH(path);
    {
        SharedGroup sg(path, false, SharedGroup::durability_Full, crypt_key);
        WriteTransaction wt(sg);
        TableRef test = wt.add_table("Test");
        test->add_column(type_Double, "foo");
        test->clear();
        test->add_empty_row();
        test->set_double(0, 0, 727.2);
        wt.commit();
    }
    {
        SharedGroup sg(path, false, SharedGroup::durability_Full, crypt_key);
        ReadTransaction rt(sg);
        ConstTableRef test = rt.get_table("Test");
        CHECK_EQUAL(727.2, test->get_double(0,0));
    }
}

// disable shared async on windows and any Apple operating system
// TODO: enable async daemon for OS X - think how to do it in XCode (no issue for build.sh)
#if !defined(_WIN32) && !defined(__APPLE__)
// Todo. Keywords: winbug
TEST_IF(Shared_Async, allow_async)
{
    SHARED_GROUP_TEST_PATH(path);

    // Do some changes in a async db
    {
        bool no_create = false;
        SharedGroup db(path, no_create, SharedGroup::durability_Async);

        for (size_t i = 0; i < 100; ++i) {
//            cout << "t "<<n<<"\n";
            WriteTransaction wt(db);
            wt.get_group().Verify();
            TestTableShared::Ref t1 = wt.get_or_add_table<TestTableShared>("test");
            t1->add(1, i, false, "test");
            wt.commit();
        }
    }

    // Wait for async_commit process to shutdown
    // FIXME: we need a way to determine properly if the daemon has shot down instead of just sleeping
    sleep(1);

    // Read the db again in normal mode to verify
    {
        SharedGroup db(path);

        ReadTransaction rt(db);
        rt.get_group().Verify();
        TestTableShared::ConstRef t1 = rt.get_table<TestTableShared>("test");
        CHECK_EQUAL(100, t1->size());
    }
}


namespace  {

#define multiprocess_increments 100

void multiprocess_thread(TestResults* test_results_ptr, string path, size_t row_ndx)
{
    TestResults& test_results = *test_results_ptr;

    // Open shared db
    bool no_create = false;
    SharedGroup sg(path, no_create, SharedGroup::durability_Async);

    for (size_t i = 0; i != multiprocess_increments; ++i) {
        // Increment cell
        {

            WriteTransaction wt(sg);
            wt.get_group().Verify();
            TestTableShared::Ref t1 = wt.get_table<TestTableShared>("test");
            t1[row_ndx].first += 1;
            // FIXME: For some reason this takes ages when running
            // inside valgrind, it is probably due to the "extreme
            // overallocation" bug. The 1000 transactions performed
            // here can produce a final database file size of more
            // than 1 GiB. Really! And that is a table with only 10
            // rows. It is about 1 MiB per transaction.
            wt.commit();
        }
        // Verify in new transaction so that we interleave
        // read and write transactions
        {
            ReadTransaction rt(sg);
            rt.get_group().Verify();
            TestTableShared::ConstRef t = rt.get_table<TestTableShared>("test");

            int64_t v = t[row_ndx].first;
            int64_t expected = i+1;
            CHECK_EQUAL(expected, v);
        }
    }
}


void multiprocess_make_table(string path, string lock_path, string alone_path, size_t rows)
{
    static_cast<void>(lock_path);
    // Create first table in group
#if 1
    static_cast<void>(alone_path);
#  if 0
    {
        SharedGroup sgr(path);
        SharedGroup sgw(path);
        {
            ReadTransaction rt0(sgr);
            WriteTransaction wt0(sgw);
            wt0.commit();
        }
        ReadTransaction rt(sgr);
        {
        }
        WriteTransaction wt(sgw);
        TestTableShared::Ref t1 = wt.get_table<TestTableShared>("test");
        for (size_t i = 0; i < rows; ++i) {
            t1->add(0, 2, false, "test");
        }
        wt.commit();
        WriteTransaction wt2(sgw);
        TestTableShared::Ref t2 = wt2.get_table<TestTableShared>("test");
        for (size_t i = 0; i < rows; ++i) {
            t2->add(0, 2, false, "test");
        }
        wt2.commit();
    }
#  else
#    if 0
    {
        SharedGroup sg(path, false, SharedGroup::durability_Full, crypt_key);
        WriteTransaction wt(sg);
        TestTableShared::Ref t1 = wt.get_table<TestTableShared>("test");
        for (size_t i = 0; i < rows; ++i) {
            t1->add(0, 2, false, "test");
        }
        wt.commit();
    }
#    else
    {
        bool no_create = false;
        SharedGroup sg(path, no_create, SharedGroup::durability_Async);
        WriteTransaction wt(sg);
        TestTableShared::Ref t1 = wt.get_or_add_table<TestTableShared>("test");
        for (size_t i = 0; i < rows; ++i) {
            t1->add(0, 2, false, "test");
        }
        wt.commit();
    }
#    endif
#  endif
    // Wait for async_commit process to shutdown
    // FIXME: No good way of doing this
    sleep(1);
#else
    {
        Group g(alone_path, Group::mode_ReadWrite);
        TestTableShared::Ref t1 = g.get_table<TestTableShared>("test");
        for (size_t i = 0; i < rows; ++i)
            t1->add(0, 2, false, "test");
        printf("Writing db\n");
        g.commit();
    }
#endif
}

void multiprocess_threaded(TestResults& test_results, string path, size_t num_threads, size_t base)
{
    // Do some changes in a async db
    UniquePtr<test_util::ThreadWrapper[]> threads;
    threads.reset(new test_util::ThreadWrapper[num_threads]);

    // Start threads
    for (size_t i = 0; i != num_threads; ++i)
        threads[i].start(bind(&multiprocess_thread, &test_results, path, base+i));

    // Wait for threads to finish
    for (size_t i = 0; i != num_threads; ++i) {
        bool thread_has_thrown = false;
        string except_msg;
        if (threads[i].join(except_msg)) {
            cerr << "Exception thrown in thread "<<i<<": "<<except_msg<<"\n";
            thread_has_thrown = true;
        }
        CHECK(!thread_has_thrown);
    }

    // Verify that the changes were made
    {
        bool no_create = false;
        SharedGroup sg(path, no_create, SharedGroup::durability_Async);
        ReadTransaction rt(sg);
        rt.get_group().Verify();
        TestTableShared::ConstRef t = rt.get_table<TestTableShared>("test");

        for (size_t i = 0; i != num_threads; ++i) {
            int64_t v = t[i+base].first;
            CHECK_EQUAL(multiprocess_increments, v);
        }
    }
}

void multiprocess_validate_and_clear(TestResults& test_results, string path, string lock_path,
                                     size_t rows, int result)
{
    // Wait for async_commit process to shutdown
    // FIXME: this is not apropriate
    static_cast<void>(lock_path);
    sleep(1);

    // Verify - once more, in sync mode - that the changes were made
    {
        SharedGroup sg(path, false, SharedGroup::durability_Full, crypt_key);
        WriteTransaction wt(sg);
        wt.get_group().Verify();
        TestTableShared::Ref t = wt.get_table<TestTableShared>("test");

        for (size_t i = 0; i != rows; ++i) {
            int64_t v = t[i].first;
            t[i].first = 0;
            CHECK_EQUAL(result, v);
        }
        wt.commit();
    }
}

void multiprocess(TestResults& test_results, string path, int num_procs, size_t num_threads)
{
    int* pids = new int[num_procs];
    for (int i = 0; i != num_procs; ++i) {
        if (0 == (pids[i] = fork())) {
            multiprocess_threaded(test_results, path, num_threads, i*num_threads);
            _exit(0);
        }
    }
    int status = 0;
    for (int i = 0; i != num_procs; ++i)
        waitpid(pids[i], &status, 0);
    delete[] pids;
}

} // anonymous namespace


TEST_IF(Shared_AsyncMultiprocess, allow_async)
{
    SHARED_GROUP_TEST_PATH(path);
    SHARED_GROUP_TEST_PATH(alone_path);

    // wait for any daemon hanging around to exit
    usleep(100); // FIXME: Weird! Is this really acceptable?

#if TEST_DURATION < 1
    multiprocess_make_table(path, path.get_lock_path(), alone_path, 4);

    multiprocess_threaded(test_results, path, 2, 0);
    multiprocess_validate_and_clear(test_results, path, path.get_lock_path(),
                                    2, multiprocess_increments);

    for (int k = 1; k < 3; ++k) {
        multiprocess(test_results, path, 2, 2);
        multiprocess_validate_and_clear(test_results, path, path.get_lock_path(),
                                        4, multiprocess_increments);
    }
#else
    multiprocess_make_table(path, path.get_lock_path(), alone_path, 100);

    multiprocess_threaded(test_results, path, 10, 0);
    multiprocess_validate_and_clear(test_results, path, path.get_lock_path(),
                                    10, multiprocess_increments);

    for (int k = 1; k < 10; ++k) {
        multiprocess(test_results, path, 10, 10);
        multiprocess_validate_and_clear(test_results, path, path.get_lock_path(),
                                        100, multiprocess_increments);
    }
#endif
}

static const int num_threads = 3;
static int shared_state[num_threads];
static Mutex muu;
void waiter(string path, int i)
{
    SharedGroup sg(path, true, SharedGroup::durability_Full);
    {
        LockGuard l(muu);
        shared_state[i] = 1;
    }
    sg.wait_for_change();
    {
        LockGuard l(muu);
        shared_state[i] = 2; // this state should not be observed by the writer
    }
    sg.wait_for_change(); // we'll fall right through here, because we haven't advanced our readlock
    {
        LockGuard l(muu);
        shared_state[i] = 3;
    }
    sg.begin_read();
    sg.end_read();
    sg.wait_for_change(); // this time we'll wait because state hasn't advanced since we did.
    {
        LockGuard l(muu);
        shared_state[i] = 4;
    }
    // works within a read transaction as well
    sg.begin_read();
    sg.wait_for_change();
    sg.end_read();
    {
        LockGuard l(muu);
        shared_state[i] = 5;
    }
}

TEST(Shared_WaitForChange)
{
    SHARED_GROUP_TEST_PATH(path);
    for (int j=0; j < num_threads; j++)
        shared_state[j] = 0;
    SharedGroup sg(path, false, SharedGroup::durability_Full);
    Thread threads[num_threads];
    for (int j=0; j < num_threads; j++)
        threads[j].start(bind(&waiter, string(path), j));
    sleep(1);
    for (int j=0; j < num_threads; j++) {
        LockGuard l(muu);
        CHECK_EQUAL(1, shared_state[j]);
    }

    sg.begin_write();
    sg.commit();
    sleep(1);
    for (int j=0; j < num_threads; j++) {
        LockGuard l(muu);
        CHECK_EQUAL(3, shared_state[j]);
    }
    sg.begin_write();
    sg.commit();
    sleep(1);
    for (int j=0; j < num_threads; j++) {
        LockGuard l(muu);
        CHECK_EQUAL(4, shared_state[j]);
    }
    sg.begin_write();
    sg.commit();
    sleep(1);
    for (int j=0; j < num_threads; j++) {
        LockGuard l(muu);
        CHECK_EQUAL(5, shared_state[j]);
    }
    for (int j=0; j < num_threads; j++)
        threads[j].join();
}

#endif // endif not on windows

TEST(Shared_MixedWithNonShared)
{
    SHARED_GROUP_TEST_PATH(path);
    {
        // Create empty file without free-space tracking
        Group g;
        g.write(path, crypt_key);
    }
    {
        // See if we can modify with non-shared group
        Group g(path, crypt_key, Group::mode_ReadWrite);
        g.add_table("foo"); // Add table "foo"
        g.commit();
    }

    File::try_remove(path);
    {
        // Create non-empty file without free-space tracking
        Group g;
        g.add_table("x");
        g.write(path, crypt_key);
    }
    {
        // See if we can modify with non-shared group
        Group g(path, crypt_key, Group::mode_ReadWrite);
        g.add_table("foo"); // Add table "foo"
        g.commit();
    }

    File::try_remove(path);
    {
        // Create empty file without free-space tracking
        Group g;
        g.write(path, crypt_key);
    }
    {
        // See if we can read and modify with shared group
        SharedGroup sg(path, false, SharedGroup::durability_Full, crypt_key);
        {
            ReadTransaction rt(sg);
            rt.get_group().Verify();
            CHECK(!rt.has_table("foo"));
        }
        {
            WriteTransaction wt(sg);
            wt.get_group().Verify();
            wt.add_table("foo"); // Add table "foo"
            wt.commit();
        }
    }

    File::try_remove(path);
    {
        // Create non-empty file without free-space tracking
        Group g;
        g.add_table("x");
        g.write(path, crypt_key);
    }
    {
        // See if we can read and modify with shared group
        SharedGroup sg(path, false, SharedGroup::durability_Full, crypt_key);
        {
            ReadTransaction rt(sg);
            rt.get_group().Verify();
            CHECK(!rt.has_table("foo"));
        }
        {
            WriteTransaction wt(sg);
            wt.get_group().Verify();
            wt.add_table("foo"); // Add table "foo"
            wt.commit();
        }
    }
    {
        SharedGroup sg(path, false, SharedGroup::durability_Full, crypt_key);
        {
            ReadTransaction rt(sg);
            rt.get_group().Verify();
            CHECK(rt.has_table("foo"));
        }
    }
    {
        // Access using non-shared group
        Group g(path, crypt_key, Group::mode_ReadWrite);
        g.commit();
    }
    {
        // Modify using non-shared group
        Group g(path, crypt_key, Group::mode_ReadWrite);
        g.add_table("bar"); // Add table "bar"
        g.commit();
    }
    {
        // See if we can still acces using shared group
        SharedGroup sg(path, false, SharedGroup::durability_Full, crypt_key);
        {
            ReadTransaction rt(sg);
            rt.get_group().Verify();
            CHECK(rt.has_table("foo"));
            CHECK(rt.has_table("bar"));
            CHECK(!rt.has_table("baz"));
        }
        {
            WriteTransaction wt(sg);
            wt.get_group().Verify();
            wt.add_table("baz"); // Add table "baz"
            wt.commit();
        }
    }
    {
        SharedGroup sg(path, false, SharedGroup::durability_Full, crypt_key);
        {
            ReadTransaction rt(sg);
            rt.get_group().Verify();
            CHECK(rt.has_table("baz"));
        }
    }

#ifndef TIGHTDB_ENABLE_ENCRYPTION // encrpted buffers aren't supported
    // The empty group created initially by a shared group accessor is special
    // in that it contains no nodes, and the root-ref is therefore zero. The
    // following block checks that the contents of such a file is still
    // perceived as valid when placed in a memory buffer, and then opened.
    File::try_remove(path);
    {
        {
            SharedGroup sg(path, false, SharedGroup::durability_Full, crypt_key); // Create the very empty group
        }
        ifstream in(path.c_str());
        string buffer((istreambuf_iterator<char>(in)), istreambuf_iterator<char>());
        bool take_ownership = false;
        Group group(BinaryData(buffer), take_ownership);
        group.Verify();
        CHECK(group.is_empty());
        group.add_table("x");
        group.Verify();
        CHECK_EQUAL(1, group.size());
    }
#endif
}

// @Finn, fixme, find out why it fails on Windows
#if !defined(_WIN32)
TEST(Shared_VersionCount)
{
    SHARED_GROUP_TEST_PATH(path);
    SharedGroup sg_w(path);
    SharedGroup sg_r(path);
    CHECK_EQUAL(1, sg_r.get_number_of_versions());
    sg_r.begin_read();
    sg_w.begin_write();
    CHECK_EQUAL(1, sg_r.get_number_of_versions());
    sg_w.commit();
    CHECK_EQUAL(2, sg_r.get_number_of_versions());
    sg_w.begin_write();
    sg_w.commit();
    CHECK_EQUAL(3, sg_r.get_number_of_versions());
    sg_r.end_read();
    CHECK_EQUAL(3, sg_r.get_number_of_versions());
    sg_w.begin_write();
    sg_w.commit();
    // both the last and the second-last commit is kept, so once
    // you've committed anything, you will never get back to having
    // just a single version.
    CHECK_EQUAL(2, sg_r.get_number_of_versions());
}
#endif

TEST(Shared_MultipleRollbacks)
{
    SHARED_GROUP_TEST_PATH(path);
    SharedGroup sg(path, false, SharedGroup::durability_Full, crypt_key);
    sg.begin_write();
    sg.rollback();
    sg.rollback();
}


TEST(Shared_MultipleEndReads)
{
    SHARED_GROUP_TEST_PATH(path);
    SharedGroup sg(path, false, SharedGroup::durability_Full, crypt_key);
    sg.begin_read();
    sg.end_read();
    sg.end_read();
}


TEST(Shared_ReserveDiskSpace)
{
    // SharedGroup::reserve() has no effect unless file preallocation
    // is supported.
    if (!File::is_prealloc_supported())
        return;

    SHARED_GROUP_TEST_PATH(path);
    {
        SharedGroup sg(path, false, SharedGroup::durability_Full, crypt_key);
        size_t orig_file_size = size_t(File(path).get_size());

        // Check that reserve() does not change the file size if the
        // specified size is less than the actual file size.
        size_t reserve_size_1 = orig_file_size / 2;
        sg.reserve(reserve_size_1);
        size_t new_file_size_1 = size_t(File(path).get_size());
        CHECK_EQUAL(orig_file_size, new_file_size_1);

        // Check that reserve() does not change the file size if the
        // specified size is equal to the actual file size.
        size_t reserve_size_2 = orig_file_size;
        sg.reserve(reserve_size_2);
        size_t new_file_size_2 = size_t(File(path).get_size());
        CHECK_EQUAL(orig_file_size, new_file_size_2);

        // Check that reserve() does change the file size if the
        // specified size is greater than the actual file size, and
        // that the new size is at least as big as the requested size.
        size_t reserve_size_3 = orig_file_size + 1;
        sg.reserve(reserve_size_3);
        size_t new_file_size_3 = size_t(File(path).get_size());
        CHECK(new_file_size_3 >= reserve_size_3);

        // Check that disk space reservation is independent of transactions
        {
            WriteTransaction wt(sg);
            wt.get_group().Verify();
            wt.add_table<TestTableShared>("table_1")->add_empty_row(2000);
            wt.commit();
        }
        orig_file_size = size_t(File(path).get_size());
        size_t reserve_size_4 = 2 * orig_file_size + 1;
        sg.reserve(reserve_size_4);
        size_t new_file_size_4 = size_t(File(path).get_size());
        CHECK(new_file_size_4 >= reserve_size_4);
        WriteTransaction wt(sg);
        wt.get_group().Verify();
        wt.add_table<TestTableShared>("table_2")->add_empty_row(2000);
        orig_file_size = size_t(File(path).get_size());
        size_t reserve_size_5 = orig_file_size + 333;
        sg.reserve(reserve_size_5);
        size_t new_file_size_5 = size_t(File(path).get_size());
        CHECK(new_file_size_5 >= reserve_size_5);
        wt.add_table<TestTableShared>("table_3")->add_empty_row(2000);
        wt.commit();
        orig_file_size = size_t(File(path).get_size());
        size_t reserve_size_6 = orig_file_size + 459;
        sg.reserve(reserve_size_6);
        size_t new_file_size_6 = size_t(File(path).get_size());
        CHECK(new_file_size_6 >= reserve_size_6);
        {
            WriteTransaction wt(sg);
            wt.get_group().Verify();
            wt.commit();
        }
    }
}


TEST(Shared_MovingEnumStringColumn)
{
    // Test that the 'index in parent' property of the column of unique strings
    // in a ColumnStringEnum is properly adjusted when other string enumeration
    // columns are inserted or removed before it. Note that the parent of the
    // column of unique strings in a ColumnStringEnum is a child of an array
    // node in the Spec class.

    SHARED_GROUP_TEST_PATH(path);
    SharedGroup sg(path, false, SharedGroup::durability_Full, crypt_key);

    {
        WriteTransaction wt(sg);
        TableRef table = wt.add_table("foo");
        table->add_column(type_String, "");
        table->add_empty_row(64);
        for (int i = 0; i < 64; ++i)
            table->set_string(0, i, "foo");
        table->optimize();
        CHECK_EQUAL(1, table->get_descriptor()->get_num_unique_values(0));
        wt.commit();
    }
    // Insert new string enumeration column
    {
        WriteTransaction wt(sg);
        TableRef table = wt.get_table("foo");
        CHECK_EQUAL(1, table->get_descriptor()->get_num_unique_values(0));
        table->insert_column(0, type_String, "");
        for (int i = 0; i < 64; ++i)
            table->set_string(0, i, i%2 == 0 ? "a" : "b");
        table->optimize();
        wt.get_group().Verify();
        CHECK_EQUAL(2, table->get_descriptor()->get_num_unique_values(0));
        CHECK_EQUAL(1, table->get_descriptor()->get_num_unique_values(1));
        table->set_string(1, 0, "bar0");
        table->set_string(1, 1, "bar1");
        wt.get_group().Verify();
        CHECK_EQUAL(2, table->get_descriptor()->get_num_unique_values(0));
        CHECK_EQUAL(3, table->get_descriptor()->get_num_unique_values(1));
        wt.commit();
    }
    {
        ReadTransaction rt(sg);
        rt.get_group().Verify();
        ConstTableRef table = rt.get_table("foo");
        CHECK_EQUAL(2, table->get_descriptor()->get_num_unique_values(0));
        CHECK_EQUAL(3, table->get_descriptor()->get_num_unique_values(1));
        for (int i = 0; i < 64; ++i) {
            string value = table->get_string(0, i);
            if (i%2 == 0) {
                CHECK_EQUAL("a", value);
            }
            else {
                CHECK_EQUAL("b", value);
            }
            value = table->get_string(1, i);
            if (i == 0) {
                CHECK_EQUAL("bar0", value);
            }
            else if (i == 1) {
                CHECK_EQUAL("bar1", value);
            }
            else {
                CHECK_EQUAL("foo", value);
            }
        }
    }
    // Remove the recently inserted string enumeration column
    {
        WriteTransaction wt(sg);
        wt.get_group().Verify();
        TableRef table = wt.get_table("foo");
        CHECK_EQUAL(2, table->get_descriptor()->get_num_unique_values(0));
        CHECK_EQUAL(3, table->get_descriptor()->get_num_unique_values(1));
        table->remove_column(0);
        wt.get_group().Verify();
        CHECK_EQUAL(3, table->get_descriptor()->get_num_unique_values(0));
        table->set_string(0, 2, "bar2");
        wt.get_group().Verify();
        CHECK_EQUAL(4, table->get_descriptor()->get_num_unique_values(0));
        wt.commit();
    }
    {
        ReadTransaction rt(sg);
        rt.get_group().Verify();
        ConstTableRef table = rt.get_table("foo");
        CHECK_EQUAL(4, table->get_descriptor()->get_num_unique_values(0));
        for (int i = 0; i < 64; ++i) {
            string value = table->get_string(0, i);
            if (i == 0) {
                CHECK_EQUAL("bar0", value);
            }
            else if (i == 1) {
                CHECK_EQUAL("bar1", value);
            }
            else if (i == 2) {
                CHECK_EQUAL("bar2", value);
            }
            else {
                CHECK_EQUAL("foo", value);
            }
        }
    }
}


TEST(Shared_MovingSearchIndex)
{
    // Test that the 'index in parent' property of search indexes is properly
    // adjusted when columns are inserted or removed at a lower column_index.

    SHARED_GROUP_TEST_PATH(path);
    SharedGroup sg(path, false, SharedGroup::durability_Full, crypt_key);

    // Create a regular string column and an enumeration strings column, and
    // equip both with search indexes.
    {
        WriteTransaction wt(sg);
        TableRef table = wt.add_table("foo");
        table->add_column(type_String, "regular");
        table->add_column(type_String, "enum");
        table->add_empty_row(64);
        for (int i = 0; i < 64; ++i) {
            ostringstream out;
            out << "foo" << i;
            table->set_string(0, i, out.str());
            table->set_string(1, i, "bar");
        }
        table->set_string(1, 63, "bar63");
        table->optimize();
        CHECK_EQUAL(0, table->get_descriptor()->get_num_unique_values(0));
        CHECK_EQUAL(2, table->get_descriptor()->get_num_unique_values(1));
        table->add_search_index(0);
        table->add_search_index(1);
        wt.get_group().Verify();
        CHECK_EQUAL(62, table->find_first_string(0, "foo62"));
        CHECK_EQUAL(63, table->find_first_string(1, "bar63"));
        wt.commit();
    }
    // Insert a new column before the two string columns.
    {
        WriteTransaction wt(sg);
        TableRef table = wt.get_table("foo");
        CHECK_EQUAL(0, table->get_descriptor()->get_num_unique_values(0));
        CHECK_EQUAL(2, table->get_descriptor()->get_num_unique_values(1));
        CHECK_EQUAL(62, table->find_first_string(0, "foo62"));
        CHECK_EQUAL(63, table->find_first_string(1, "bar63"));
        table->insert_column(0, type_Int, "i");
        wt.get_group().Verify();
        CHECK_EQUAL(0, table->get_descriptor()->get_num_unique_values(1));
        CHECK_EQUAL(2, table->get_descriptor()->get_num_unique_values(2));
        CHECK_EQUAL(62, table->find_first_string(1, "foo62"));
        CHECK_EQUAL(63, table->find_first_string(2, "bar63"));
        table->set_string(1, 0, "foo_X");
        table->set_string(2, 0, "bar_X");
        wt.get_group().Verify();
        CHECK_EQUAL(0, table->get_descriptor()->get_num_unique_values(1));
        CHECK_EQUAL(3, table->get_descriptor()->get_num_unique_values(2));
        CHECK_EQUAL(tightdb::not_found, table->find_first_string(1, "bad"));
        CHECK_EQUAL(tightdb::not_found, table->find_first_string(2, "bad"));
        CHECK_EQUAL(0,  table->find_first_string(1, "foo_X"));
        CHECK_EQUAL(31, table->find_first_string(1, "foo31"));
        CHECK_EQUAL(61, table->find_first_string(1, "foo61"));
        CHECK_EQUAL(62, table->find_first_string(1, "foo62"));
        CHECK_EQUAL(63, table->find_first_string(1, "foo63"));
        CHECK_EQUAL(0,  table->find_first_string(2, "bar_X"));
        CHECK_EQUAL(1,  table->find_first_string(2, "bar"));
        CHECK_EQUAL(63, table->find_first_string(2, "bar63"));
        wt.commit();
    }
    // Remove the recently inserted column
    {
        WriteTransaction wt(sg);
        TableRef table = wt.get_table("foo");
        CHECK(table->has_search_index(1) && table->has_search_index(2));
        CHECK_EQUAL(0, table->get_descriptor()->get_num_unique_values(1));
        CHECK_EQUAL(3, table->get_descriptor()->get_num_unique_values(2));
        CHECK_EQUAL(tightdb::not_found, table->find_first_string(1, "bad"));
        CHECK_EQUAL(tightdb::not_found, table->find_first_string(2, "bad"));
        CHECK_EQUAL(0,  table->find_first_string(1, "foo_X"));
        CHECK_EQUAL(31, table->find_first_string(1, "foo31"));
        CHECK_EQUAL(61, table->find_first_string(1, "foo61"));
        CHECK_EQUAL(62, table->find_first_string(1, "foo62"));
        CHECK_EQUAL(63, table->find_first_string(1, "foo63"));
        CHECK_EQUAL(0,  table->find_first_string(2, "bar_X"));
        CHECK_EQUAL(1,  table->find_first_string(2, "bar"));
        CHECK_EQUAL(63, table->find_first_string(2, "bar63"));
        table->remove_column(0);
        wt.get_group().Verify();
        CHECK(table->has_search_index(0) && table->has_search_index(1));
        CHECK_EQUAL(0, table->get_descriptor()->get_num_unique_values(0));
        CHECK_EQUAL(3, table->get_descriptor()->get_num_unique_values(1));
        CHECK_EQUAL(tightdb::not_found, table->find_first_string(0, "bad"));
        CHECK_EQUAL(tightdb::not_found, table->find_first_string(1, "bad"));
        CHECK_EQUAL(0,  table->find_first_string(0, "foo_X"));
        CHECK_EQUAL(31, table->find_first_string(0, "foo31"));
        CHECK_EQUAL(61, table->find_first_string(0, "foo61"));
        CHECK_EQUAL(62, table->find_first_string(0, "foo62"));
        CHECK_EQUAL(63, table->find_first_string(0, "foo63"));
        CHECK_EQUAL(0,  table->find_first_string(1, "bar_X"));
        CHECK_EQUAL(1,  table->find_first_string(1, "bar"));
        CHECK_EQUAL(63, table->find_first_string(1, "bar63"));
        table->set_string(0, 1, "foo_Y");
        table->set_string(1, 1, "bar_Y");
        wt.get_group().Verify();
        CHECK(table->has_search_index(0) && table->has_search_index(1));
        CHECK_EQUAL(0, table->get_descriptor()->get_num_unique_values(0));
        CHECK_EQUAL(4, table->get_descriptor()->get_num_unique_values(1));
        CHECK_EQUAL(tightdb::not_found, table->find_first_string(0, "bad"));
        CHECK_EQUAL(tightdb::not_found, table->find_first_string(1, "bad"));
        CHECK_EQUAL(0,  table->find_first_string(0, "foo_X"));
        CHECK_EQUAL(1,  table->find_first_string(0, "foo_Y"));
        CHECK_EQUAL(31, table->find_first_string(0, "foo31"));
        CHECK_EQUAL(61, table->find_first_string(0, "foo61"));
        CHECK_EQUAL(62, table->find_first_string(0, "foo62"));
        CHECK_EQUAL(63, table->find_first_string(0, "foo63"));
        CHECK_EQUAL(0,  table->find_first_string(1, "bar_X"));
        CHECK_EQUAL(1,  table->find_first_string(1, "bar_Y"));
        CHECK_EQUAL(2,  table->find_first_string(1, "bar"));
        CHECK_EQUAL(63, table->find_first_string(1, "bar63"));
        wt.commit();
    }
}


TEST(Shared_ArrayEraseBug)
{
    // This test only makes sense when we can insert a number of rows
    // equal to the square of the maximum B+-tree node size.
    size_t max_node_size = TIGHTDB_MAX_BPNODE_SIZE;
    size_t max_node_size_squared = max_node_size;
    if (int_multiply_with_overflow_detect(max_node_size_squared, max_node_size))
        return;

    SHARED_GROUP_TEST_PATH(path);
    SharedGroup sg(path, false, SharedGroup::durability_Full, crypt_key);
    {
        WriteTransaction wt(sg);
        TableRef table = wt.add_table("table");
        table->add_column(type_Int, "");
        for (size_t i = 0; i < max_node_size_squared; ++i)
            table->insert_empty_row(0);
        wt.commit();
    }
    {
        WriteTransaction wt(sg);
        TableRef table = wt.get_table("table");
        size_t row_ndx = max_node_size_squared - max_node_size - max_node_size/2;
        table->insert_empty_row(row_ndx);
        wt.commit();
    }
}

#endif // TEST_SHARED<|MERGE_RESOLUTION|>--- conflicted
+++ resolved
@@ -90,11 +90,8 @@
                 third,  Bool,
                 fourth, String)
 
-<<<<<<< HEAD
-#if !defined(__APPLE__) && !defined TIGHTDB_ENABLE_ENCRYPTION
-=======
-#if !defined(__APPLE__) && !defined(_WIN32)
->>>>>>> 9185c2ab
+
+#if !defined(__APPLE__) && !defined(_WIN32) && !defined TIGHTDB_ENABLE_ENCRYPTION
 
 void writer(string path, int id)
 {
@@ -167,12 +164,8 @@
 
 } // anonymous namespace
 
-<<<<<<< HEAD
-#if !defined(__APPLE__) && !defined TIGHTDB_ENABLE_ENCRYPTION
-
-=======
-#if !defined(__APPLE__) && !defined(_WIN32)
->>>>>>> 9185c2ab
+#if !defined(__APPLE__) && !defined(_WIN32)&& !defined TIGHTDB_ENABLE_ENCRYPTION
+
 TEST(Shared_PipelinedWritesWithKills)
 {
     CHECK(RobustMutex::is_robust_on_this_platform());
