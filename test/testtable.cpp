#include <algorithm>
#include <sstream>
#include <UnitTest++.h>
#include <tightdb/table_macros.hpp>

#include <ostream>
#include <fstream>

using namespace tightdb;

TEST(Table1)
{
    Table table;
    table.add_column(COLUMN_TYPE_INT, "first");
    table.add_column(COLUMN_TYPE_INT, "second");

    CHECK_EQUAL(COLUMN_TYPE_INT, table.get_column_type(0));
    CHECK_EQUAL(COLUMN_TYPE_INT, table.get_column_type(1));
    CHECK_EQUAL("first", table.get_column_name(0));
    CHECK_EQUAL("second", table.get_column_name(1));

    // Test adding a single empty row
    // and filling it with values
    size_t ndx = table.add_empty_row();
    table.set_int(0, ndx, 0);
    table.set_int(1, ndx, 10);

    CHECK_EQUAL(0, table.get_int(0, ndx));
    CHECK_EQUAL(10, table.get_int(1, ndx));

    // Test adding multiple rows
    ndx = table.add_empty_row(7);
    for (size_t i = ndx; i < 7; ++i) {
        table.set_int(0, i, 2*i);
        table.set_int(1, i, 20*i);
    }

    for (size_t i = ndx; i < 7; ++i) {
        const int64_t v1 = 2 * i;
        const int64_t v2 = 20 * i;
        CHECK_EQUAL(v1, table.get_int(0, i));
        CHECK_EQUAL(v2, table.get_int(1, i));
    }

#ifdef TIGHTDB_DEBUG
    table.Verify();
#endif // TIGHTDB_DEBUG
}

TEST(Table_floats)
{
    Table table;
    table.add_column(COLUMN_TYPE_FLOAT, "first");
    table.add_column(COLUMN_TYPE_DOUBLE, "second");

    CHECK_EQUAL(COLUMN_TYPE_FLOAT, table.get_column_type(0));
    CHECK_EQUAL(COLUMN_TYPE_DOUBLE, table.get_column_type(1));
    CHECK_EQUAL("first", table.get_column_name(0));
    CHECK_EQUAL("second", table.get_column_name(1));

    // Test adding a single empty row
    // and filling it with values
    size_t ndx = table.add_empty_row();
    table.set_float(0, ndx, float(1.12));
    table.set_double(1, ndx, double(102.13));

    CHECK_EQUAL(float(1.12), table.get_float(0, ndx));
    CHECK_EQUAL(double(102.13), table.get_double(1, ndx));

    // Test adding multiple rows
    ndx = table.add_empty_row(7);
    for (size_t i = ndx; i < 7; ++i) {
        table.set_float(0, i, float(1.12) + 100*i);
        table.set_double(1, i, double(102.13)*200*i);
    }

    for (size_t i = ndx; i < 7; ++i) {
        const float v1  = float(1.12) + 100*i;
        const double v2 = double(102.13)*200*i;
        CHECK_EQUAL(v1, table.get_float(0, i));
        CHECK_EQUAL(v2, table.get_double(1, i));
    }

#ifdef TIGHTDB_DEBUG
    table.Verify();
#endif // TIGHTDB_DEBUG
}

namespace {
enum Days {
    Mon,
    Tue,
    Wed,
    Thu,
    Fri,
    Sat,
    Sun
};

TIGHTDB_TABLE_4(TestTable,
                first,  Int,
                second, Int,
                third,  Bool,
                fourth, Enum<Days>)
}

TEST(Table2)
{
    TestTable table;

    table.add(0, 10, true, Wed);
    const TestTable::Cursor r = table.back(); // last item

    CHECK_EQUAL(0, r.first);
    CHECK_EQUAL(10, r.second);
    CHECK_EQUAL(true, r.third);
    CHECK_EQUAL(Wed, r.fourth);

#ifdef TIGHTDB_DEBUG
    table.Verify();
#endif // TIGHTDB_DEBUG
}

TEST(Table3)
{
    TestTable table;

    for (size_t i = 0; i < 100; ++i) {
        table.add(0, 10, true, Wed);
    }

    // Test column searching
    CHECK_EQUAL(size_t(0),  table.column().first.find_first(0));
    CHECK_EQUAL(size_t(-1), table.column().first.find_first(1));
    CHECK_EQUAL(size_t(0),  table.column().second.find_first(10));
    CHECK_EQUAL(size_t(-1), table.column().second.find_first(100));
    CHECK_EQUAL(size_t(0),  table.column().third.find_first(true));
    CHECK_EQUAL(size_t(-1), table.column().third.find_first(false));
    CHECK_EQUAL(size_t(0) , table.column().fourth.find_first(Wed));
    CHECK_EQUAL(size_t(-1), table.column().fourth.find_first(Mon));

    // Test column incrementing
    table.column().first += 3;
    CHECK_EQUAL(3, table[0].first);
    CHECK_EQUAL(3, table[99].first);

#ifdef TIGHTDB_DEBUG
    table.Verify();
#endif // TIGHTDB_DEBUG
}

namespace {
TIGHTDB_TABLE_2(TestTableEnum,
                first,      Enum<Days>,
                second,     String)
}
TEST(Table4)
{
    TestTableEnum table;

    table.add(Mon, "Hello");
    table.add(Mon, "HelloHelloHelloHelloHelloHelloHelloHelloHelloHelloHelloHelloHelloHelloHello");
    const TestTableEnum::Cursor r = table.back(); // last item

    CHECK_EQUAL(Mon, r.first);
    CHECK_EQUAL("HelloHelloHelloHelloHelloHelloHelloHelloHelloHelloHelloHelloHelloHelloHello", (const char*)r.second);

    // Test string column searching
    CHECK_EQUAL(size_t(1),  table.column().second.find_first("HelloHelloHelloHelloHelloHelloHelloHelloHelloHelloHelloHelloHelloHelloHello"));
    CHECK_EQUAL(size_t(-1), table.column().second.find_first("Foo"));

#ifdef TIGHTDB_DEBUG
    table.Verify();
#endif // TIGHTDB_DEBUG
}

namespace {
TIGHTDB_TABLE_2(TestTableFloats,
                first,      Float,
                second,     Double)
}

TEST(Table_float2)
{
    TestTableFloats table;

    table.add(1.1f, 2.2);
    table.add(1.1f, 2.2);
    const TestTableFloats::Cursor r = table.back(); // last item

    CHECK_EQUAL(1.1f, r.first);
    CHECK_EQUAL(2.2, r.second);

#ifdef TIGHTDB_DEBUG
    table.Verify();
#endif // TIGHTDB_DEBUG
}


TEST(Table_Delete)
{
    TestTable table;

    for (size_t i = 0; i < 10; ++i) {
        table.add(0, i, true, Wed);
    }

    table.remove(0);
    table.remove(4);
    table.remove(7);

    CHECK_EQUAL(1, table[0].second);
    CHECK_EQUAL(2, table[1].second);
    CHECK_EQUAL(3, table[2].second);
    CHECK_EQUAL(4, table[3].second);
    CHECK_EQUAL(6, table[4].second);
    CHECK_EQUAL(7, table[5].second);
    CHECK_EQUAL(8, table[6].second);

#ifdef TIGHTDB_DEBUG
    table.Verify();
#endif // TIGHTDB_DEBUG

    // Delete all items one at a time
    for (size_t i = 0; i < 7; ++i) {
        table.remove(0);
    }

    CHECK(table.is_empty());
    CHECK_EQUAL(0, table.size());

#ifdef TIGHTDB_DEBUG
    table.Verify();
#endif // TIGHTDB_DEBUG
}

// Pre-declare free standing function
void setup_multi_table(Table& table, const size_t rows, const size_t sub_rows);

void setup_multi_table(Table& table, const size_t rows, const size_t sub_rows)
{
    // Create table with all column types
    Spec& s = table.get_spec();
    s.add_column(COLUMN_TYPE_INT,    "int");
    s.add_column(COLUMN_TYPE_BOOL,   "bool");
    s.add_column(COLUMN_TYPE_DATE,   "date");
    s.add_column(COLUMN_TYPE_STRING, "string");
    s.add_column(COLUMN_TYPE_STRING, "string_long");
    s.add_column(COLUMN_TYPE_STRING, "string_enum"); // becomes ColumnStringEnum
    s.add_column(COLUMN_TYPE_BINARY, "binary");
    s.add_column(COLUMN_TYPE_MIXED,  "mixed");
    Spec sub = s.add_subtable_column("tables");
    sub.add_column(COLUMN_TYPE_INT,    "sub_first");
    sub.add_column(COLUMN_TYPE_STRING, "sub_second");
    table.update_from_spec();

    // Add some rows
    for (size_t i = 0; i < rows; ++i) {
        table.insert_int(0, i, i);
        table.insert_bool(1, i, (i % 2 ? true : false));
        table.insert_date(2, i, 12345);

        std::stringstream ss;
        ss << "string" << i;
        table.insert_string(3, i, ss.str().c_str());

        ss << " very long string.........";
        table.insert_string(4, i, ss.str().c_str());

        switch (i % 3) {
            case 0:
                table.insert_string(5, i, "enum1");
                break;
            case 1:
                table.insert_string(5, i, "enum2");
                break;
            case 2:
                table.insert_string(5, i, "enum3");
                break;
        }

        table.insert_binary(6, i, "binary", 7);

        switch (i % 6) {
            case 0:
                table.insert_mixed(7, i, (bool)false);
                break;
            case 1:
                table.insert_mixed(7, i, (int64_t)(i*i));
                break;
            case 2:
                table.insert_mixed(7, i, "string");
                break;
            case 3:
                table.insert_mixed(7, i, Date(123456789));
                break;
            case 4:
                table.insert_mixed(7, i, Mixed(BinaryData("binary", 7)));
                break;
            case 5:
            {
                // Add subtable to mixed column
                // We can first set schema and contents when the entire
                // row has been inserted
                table.insert_mixed(7, i, Mixed::subtable_tag());
                break;
            }
        }

        table.insert_subtable(8, i);
        table.insert_done();

        // Add subtable to mixed column
        if (i % 6 == 5) {
            TableRef subtable = table.get_subtable(7, i);
            subtable->add_column(COLUMN_TYPE_INT,    "first");
            subtable->add_column(COLUMN_TYPE_STRING, "second");
            for (size_t j=0; j<2; j++) {
                subtable->insert_int(0, j, i*i*j);
                subtable->insert_string(1, j, "mixed sub");
                subtable->insert_done();
            }
        }

        // Add sub-tables to table column
        for (size_t j=0; j<sub_rows; j++) {
            TableRef subtable = table.get_subtable(8, i);
            subtable->insert_int(0, j, 42+i*i*j*1234567890);
            subtable->insert_string(1, j, "sub");
            subtable->insert_done();
        }
    }
    // We also want a ColumnStringEnum
    table.optimize();
}


TEST(Table_Delete_All_Types)
{
    Table table;
    setup_multi_table(table, 15, 2);

    // Test Deletes
    table.remove(14);
    table.remove(0);
    table.remove(5);

    CHECK_EQUAL(12, table.size());

#ifdef TIGHTDB_DEBUG
    table.Verify();
#endif // TIGHTDB_DEBUG

    // Test Clear
    table.clear();
    CHECK_EQUAL(0, table.size());

#ifdef TIGHTDB_DEBUG
    table.Verify();
#endif // TIGHTDB_DEBUG
}

TEST(Table_test_to_string)
{
    Table table;
    setup_multi_table(table, 15, 2);

    std::stringstream ss;
    table.to_string(ss);
    const std::string result = ss.str();
    if (0) {
        std::cerr << "to_string:" << "\n" << result << "\n";
        std::ofstream testFile("expect_string.txt", std::ios::out | std::ios::binary);
        testFile << result;
    }
    else {
        std::ifstream testFile("expect_string.txt", std::ios::in | std::ios::binary);
<<<<<<< HEAD
        CHECK(testFile != NULL);
=======
        CHECK(bool(testFile) == true);
>>>>>>> 4277d462
        std::string expected;
        expected.assign( std::istreambuf_iterator<char>(testFile),
                         std::istreambuf_iterator<char>() );
        CHECK_EQUAL(true, result == expected);
    }
}

TEST(Table_test_json_all_data)
{
    Table table;
    setup_multi_table(table, 15, 2);

    std::stringstream ss;
    table.to_json(ss);
    const std::string json = ss.str();
    if (0) {
        // Generate the testdata to compare. After doing this,
        // verify that the output is correct with a json validator:
        // http://jsonformatter.curiousconcept.com/
        std::cerr << "JSON:" << json << "\n";
        std::ofstream testFile("expect_json.json", std::ios::out | std::ios::binary);
        testFile << json;
    }
    else {
        std::string expected;
        std::ifstream testFile("expect_json.json", std::ios::in | std::ios::binary);
<<<<<<< HEAD
        CHECK(testFile != NULL);
=======
        CHECK(bool(testFile) == true);
>>>>>>> 4277d462
        std::getline(testFile,expected);
        CHECK_EQUAL(true, json == expected);
    }
}

TEST(Table_test_json_simple)
{
    // Create table with all column types
    Table table;
    Spec& s = table.get_spec();
    s.add_column(COLUMN_TYPE_INT,    "int");
    s.add_column(COLUMN_TYPE_BOOL,   "bool");
    s.add_column(COLUMN_TYPE_DATE,   "date");
    // FIXME: Add float, double
    s.add_column(COLUMN_TYPE_STRING, "string");
    s.add_column(COLUMN_TYPE_BINARY, "binary");
    table.update_from_spec();

    // Add some rows
    for (size_t i = 0; i < 1; ++i) {
        table.insert_int(0, i, i);
        table.insert_bool(1, i, (i % 2 ? true : false));
        table.insert_date(2, i, 0x7fffeeeeL);
        table.insert_string(3, i, "helloooooo");
        const char bin[] = "123456789012345678901234567890nopq";
        table.insert_binary(4, i, bin, sizeof(bin) );
        table.insert_done();
    }

     std::stringstream ss;
     table.to_json(ss);
     const std::string json = ss.str();
     CHECK_EQUAL(true, json.length() > 0);
     //std::cerr << "JSON:" << json << "\n";
}


TEST(Table_Find_Int)
{
    TestTable table;

    for (int i = 1000; i >= 0; --i) {
        table.add(0, i, true, Wed);
    }

    CHECK_EQUAL(size_t(0),    table.column().second.find_first(1000));
    CHECK_EQUAL(size_t(1000), table.column().second.find_first(0));
    CHECK_EQUAL(size_t(-1),   table.column().second.find_first(1001));

#ifdef TIGHTDB_DEBUG
    table.Verify();
#endif // TIGHTDB_DEBUG
}


/*
TEST(Table6)
{
    TestTableEnum table;

    TDB_QUERY(TestQuery, TestTableEnum) {
    //  first.between(Mon, Thu);
        second == "Hello" || (second == "Hey" && first == Mon);
    }};

    TDB_QUERY_OPT(TestQuery2, TestTableEnum) (Days a, Days b, const char* str) {
        (void)b;
        (void)a;
        //first.between(a, b);
        second == str || second.MatchRegEx(".*");
    }};

    //TestTableEnum result = table.find_all(TestQuery2(Mon, Tue, "Hello")).sort().Limit(10);
    //size_t result2 = table.Range(10, 200).find_first(TestQuery());
    //CHECK_EQUAL((size_t)-1, result2);

#ifdef TIGHTDB_DEBUG
    table.Verify();
#endif // TIGHTDB_DEBUG
}
*/


TEST(Table_FindAll_Int)
{
    TestTable table;

    table.add(0, 10, true, Wed);
    table.add(0, 20, true, Wed);
    table.add(0, 10, true, Wed);
    table.add(0, 20, true, Wed);
    table.add(0, 10, true, Wed);
    table.add(0, 20, true, Wed);
    table.add(0, 10, true, Wed);
    table.add(0, 20, true, Wed);
    table.add(0, 10, true, Wed);
    table.add(0, 20, true, Wed);

    // Search for a value that does not exits
    const TestTable::View v0 = table.column().second.find_all(5);
    CHECK_EQUAL(0, v0.size());

    // Search for a value with several matches
    const TestTable::View v = table.column().second.find_all(20);

    CHECK_EQUAL(5, v.size());
    CHECK_EQUAL(1, v.get_source_ndx(0));
    CHECK_EQUAL(3, v.get_source_ndx(1));
    CHECK_EQUAL(5, v.get_source_ndx(2));
    CHECK_EQUAL(7, v.get_source_ndx(3));
    CHECK_EQUAL(9, v.get_source_ndx(4));

#ifdef TIGHTDB_DEBUG
    table.Verify();
#endif // TIGHTDB_DEBUG
}

TEST(Table_Sorted_Int)
{
    TestTable table;

    table.add(0, 10, true, Wed); // 0: 4
    table.add(0, 20, true, Wed); // 1: 7
    table.add(0,  0, true, Wed); // 2: 0
    table.add(0, 40, true, Wed); // 3: 8
    table.add(0, 15, true, Wed); // 4: 6
    table.add(0, 11, true, Wed); // 5: 5
    table.add(0,  6, true, Wed); // 6: 3
    table.add(0,  4, true, Wed); // 7: 2
    table.add(0, 99, true, Wed); // 8: 9
    table.add(0,  2, true, Wed); // 9: 1

    // Search for a value that does not exits
    TestTable::View v = table.column().second.get_sorted_view();
    CHECK_EQUAL(table.size(), v.size());

    CHECK_EQUAL(2, v.get_source_ndx(0));
    CHECK_EQUAL(9, v.get_source_ndx(1));
    CHECK_EQUAL(7, v.get_source_ndx(2));
    CHECK_EQUAL(6, v.get_source_ndx(3));
    CHECK_EQUAL(0, v.get_source_ndx(4));
    CHECK_EQUAL(5, v.get_source_ndx(5));
    CHECK_EQUAL(4, v.get_source_ndx(6));
    CHECK_EQUAL(1, v.get_source_ndx(7));
    CHECK_EQUAL(3, v.get_source_ndx(8));
    CHECK_EQUAL(8, v.get_source_ndx(9));

#ifdef TIGHTDB_DEBUG
    table.Verify();
#endif // TIGHTDB_DEBUG
}

TEST(Table_Index_String)
{
    TestTableEnum table;
    
    table.add(Mon, "jeff");
    table.add(Tue, "jim");
    table.add(Wed, "jennifer");
    table.add(Thu, "john");
    table.add(Fri, "jimmy");
    table.add(Sat, "jimbo");
    table.add(Sun, "johnny");
    table.add(Mon, "jennifer"); //duplicate
    
    table.column().second.set_index();
    CHECK(table.column().second.has_index());
    
    const size_t r1 = table.column().second.find_first("jimmi");
    CHECK_EQUAL(not_found, r1);
    
    const size_t r2 = table.column().second.find_first("jeff");
    const size_t r3 = table.column().second.find_first("jim");
    const size_t r4 = table.column().second.find_first("jimbo");
    const size_t r5 = table.column().second.find_first("johnny");
    CHECK_EQUAL(0, r2);
    CHECK_EQUAL(1, r3);
    CHECK_EQUAL(5, r4);
    CHECK_EQUAL(6, r5);
    
    const size_t c1 = table.column().second.count("jennifer");
    CHECK_EQUAL(2, c1);
}

namespace {
TIGHTDB_TABLE_2(LookupTable,
                first,  String,
                second, Int)
}
TEST(Table_Lookup)
{
    LookupTable table;

    table.add("jeff",     0);
    table.add("jim",      1);
    table.add("jennifer", 2);
    table.add("john",     3);
    table.add("jimmy",    4);
    table.add("jimbo",    5);
    table.add("johnny",   6);
    table.add("jennifer", 7); //duplicate

    // Do lookups with manual search
    const size_t a0 = table.lookup("jeff");
    const size_t a1 = table.lookup("jim");
    const size_t a2 = table.lookup("jennifer");
    const size_t a3 = table.lookup("john");
    const size_t a4 = table.lookup("jimmy");
    const size_t a5 = table.lookup("jimbo");
    const size_t a6 = table.lookup("johnny");
    const size_t a7 = table.lookup("jerry");
    CHECK_EQUAL(0, a0);
    CHECK_EQUAL(1, a1);
    CHECK_EQUAL(2, a2);
    CHECK_EQUAL(3, a3);
    CHECK_EQUAL(4, a4);
    CHECK_EQUAL(5, a5);
    CHECK_EQUAL(6, a6);
    CHECK_EQUAL(not_found, a7);

    table.column().first.set_index();
    CHECK(table.column().first.has_index());

    // Do lookups using (cached) index
    const size_t b0 = table.lookup("jeff");
    const size_t b1 = table.lookup("jim");
    const size_t b2 = table.lookup("jennifer");
    const size_t b3 = table.lookup("john");
    const size_t b4 = table.lookup("jimmy");
    const size_t b5 = table.lookup("jimbo");
    const size_t b6 = table.lookup("johnny");
    const size_t b7 = table.lookup("jerry");
    CHECK_EQUAL(0, b0);
    CHECK_EQUAL(1, b1);
    CHECK_EQUAL(2, b2);
    CHECK_EQUAL(3, b3);
    CHECK_EQUAL(4, b4);
    CHECK_EQUAL(5, b5);
    CHECK_EQUAL(6, b6);
    CHECK_EQUAL(not_found, b7);
}

TEST(Table_Distinct)
{
    TestTableEnum table;

    table.add(Mon, "A");
    table.add(Tue, "B");
    table.add(Wed, "C");
    table.add(Thu, "B");
    table.add(Fri, "C");
    table.add(Sat, "D");
    table.add(Sun, "D");
    table.add(Mon, "D");

    table.column().second.set_index();
    CHECK(table.column().second.has_index());

    TestTableEnum::View view = table.column().second.distinct();

    CHECK_EQUAL(4, view.size());
    CHECK_EQUAL(0, view.get_source_ndx(0));
    CHECK_EQUAL(1, view.get_source_ndx(1));
    CHECK_EQUAL(2, view.get_source_ndx(2));
    CHECK_EQUAL(5, view.get_source_ndx(3));
}

/*
TEST(Table_Index_Int)
{
    TestTable table;

    table.add(0,  1, true, Wed);
    table.add(0, 15, true, Wed);
    table.add(0, 10, true, Wed);
    table.add(0, 20, true, Wed);
    table.add(0, 11, true, Wed);
    table.add(0, 45, true, Wed);
    table.add(0, 10, true, Wed);
    table.add(0,  0, true, Wed);
    table.add(0, 30, true, Wed);
    table.add(0,  9, true, Wed);

    // Create index for column two
//    table.cols().second.set_index();

    // Search for a value that does not exits
    const size_t r1 = table.column().second.find_first(2);
    CHECK_EQUAL(-1, r1);

    // Find existing values
    CHECK_EQUAL(0, table.column().second.find_first(1));
    CHECK_EQUAL(1, table.column().second.find_first(15));
    CHECK_EQUAL(2, table.column().second.find_first(10));
    CHECK_EQUAL(3, table.column().second.find_first(20));
    CHECK_EQUAL(4, table.column().second.find_first(11));
    CHECK_EQUAL(5, table.column().second.find_first(45));
    //CHECK_EQUAL(6, table.column().second.find_first(10)); // only finds first match
    CHECK_EQUAL(7, table.column().second.find_first(0));
    CHECK_EQUAL(8, table.column().second.find_first(30));
    CHECK_EQUAL(9, table.column().second.find_first(9));

    // Change some values
    table[2].second = 13;
    table[9].second = 100;

    CHECK_EQUAL(0, table.column().second.find_first(1));
    CHECK_EQUAL(1, table.column().second.find_first(15));
    CHECK_EQUAL(2, table.column().second.find_first(13));
    CHECK_EQUAL(3, table.column().second.find_first(20));
    CHECK_EQUAL(4, table.column().second.find_first(11));
    CHECK_EQUAL(5, table.column().second.find_first(45));
    CHECK_EQUAL(6, table.column().second.find_first(10));
    CHECK_EQUAL(7, table.column().second.find_first(0));
    CHECK_EQUAL(8, table.column().second.find_first(30));
    CHECK_EQUAL(9, table.column().second.find_first(100));

    // Insert values
    table.add(0, 29, true, Wed);
    //TODO: More than add

    CHECK_EQUAL(0, table.column().second.find_first(1));
    CHECK_EQUAL(1, table.column().second.find_first(15));
    CHECK_EQUAL(2, table.column().second.find_first(13));
    CHECK_EQUAL(3, table.column().second.find_first(20));
    CHECK_EQUAL(4, table.column().second.find_first(11));
    CHECK_EQUAL(5, table.column().second.find_first(45));
    CHECK_EQUAL(6, table.column().second.find_first(10));
    CHECK_EQUAL(7, table.column().second.find_first(0));
    CHECK_EQUAL(8, table.column().second.find_first(30));
    CHECK_EQUAL(9, table.column().second.find_first(100));
    CHECK_EQUAL(10, table.column().second.find_first(29));

    // Delete some values
    table.remove(0);
    table.remove(5);
    table.remove(8);

    CHECK_EQUAL(0, table.column().second.find_first(15));
    CHECK_EQUAL(1, table.column().second.find_first(13));
    CHECK_EQUAL(2, table.column().second.find_first(20));
    CHECK_EQUAL(3, table.column().second.find_first(11));
    CHECK_EQUAL(4, table.column().second.find_first(45));
    CHECK_EQUAL(5, table.column().second.find_first(0));
    CHECK_EQUAL(6, table.column().second.find_first(30));
    CHECK_EQUAL(7, table.column().second.find_first(100));

#ifdef TIGHTDB_DEBUG
    table.Verify();
#endif // TIGHTDB_DEBUG
}
*/

namespace {
TIGHTDB_TABLE_4(TestTableAE,
                first,  Int,
                second, String,
                third,  Bool,
                fourth, Enum<Days>)
}
TEST(TableAutoEnumeration)
{
    TestTableAE table;

    for (size_t i = 0; i < 5; ++i) {
        table.add(1, "abd",     true, Mon);
        table.add(2, "eftg",    true, Tue);
        table.add(5, "hijkl",   true, Wed);
        table.add(8, "mnopqr",  true, Thu);
        table.add(9, "stuvxyz", true, Fri);
    }

    table.optimize();

    for (size_t i = 0; i < 5; ++i) {
        const size_t n = i * 5;
        CHECK_EQUAL(1, table[0+n].first);
        CHECK_EQUAL(2, table[1+n].first);
        CHECK_EQUAL(5, table[2+n].first);
        CHECK_EQUAL(8, table[3+n].first);
        CHECK_EQUAL(9, table[4+n].first);

        CHECK_EQUAL("abd",     (const char*)table[0+n].second);
        CHECK_EQUAL("eftg",    (const char*)table[1+n].second);
        CHECK_EQUAL("hijkl",   (const char*)table[2+n].second);
        CHECK_EQUAL("mnopqr",  (const char*)table[3+n].second);
        CHECK_EQUAL("stuvxyz", (const char*)table[4+n].second);

        CHECK_EQUAL(true, table[0+n].third);
        CHECK_EQUAL(true, table[1+n].third);
        CHECK_EQUAL(true, table[2+n].third);
        CHECK_EQUAL(true, table[3+n].third);
        CHECK_EQUAL(true, table[4+n].third);

        CHECK_EQUAL(Mon, table[0+n].fourth);
        CHECK_EQUAL(Tue, table[1+n].fourth);
        CHECK_EQUAL(Wed, table[2+n].fourth);
        CHECK_EQUAL(Thu, table[3+n].fourth);
        CHECK_EQUAL(Fri, table[4+n].fourth);
    }

    // Verify counts
    const size_t count1 = table.column().second.count("abd");
    const size_t count2 = table.column().second.count("eftg");
    const size_t count3 = table.column().second.count("hijkl");
    const size_t count4 = table.column().second.count("mnopqr");
    const size_t count5 = table.column().second.count("stuvxyz");
    CHECK_EQUAL(5, count1);
    CHECK_EQUAL(5, count2);
    CHECK_EQUAL(5, count3);
    CHECK_EQUAL(5, count4);
    CHECK_EQUAL(5, count5);
}


TEST(TableAutoEnumerationFindFindAll)
{
    TestTableAE table;

    for (size_t i = 0; i < 5; ++i) {
        table.add(1, "abd",     true, Mon);
        table.add(2, "eftg",    true, Tue);
        table.add(5, "hijkl",   true, Wed);
        table.add(8, "mnopqr",  true, Thu);
        table.add(9, "stuvxyz", true, Fri);
    }

    table.optimize();

    size_t t = table.column().second.find_first("eftg");
    CHECK_EQUAL(1, t);

    TestTableAE::View tv = table.column().second.find_all("eftg");
    CHECK_EQUAL(5, tv.size());
    CHECK_EQUAL("eftg", static_cast<const char*>(tv[0].second));
    CHECK_EQUAL("eftg", static_cast<const char*>(tv[1].second));
    CHECK_EQUAL("eftg", static_cast<const char*>(tv[2].second));
    CHECK_EQUAL("eftg", static_cast<const char*>(tv[3].second));
    CHECK_EQUAL("eftg", static_cast<const char*>(tv[4].second));
}

#include <tightdb/alloc_slab.hpp>
TEST(Table_SlabAlloc)
{
    SlabAlloc alloc;
    TestTable table(alloc);

    table.add(0, 10, true, Wed);
    const TestTable::Cursor r = table.back(); // last item

    CHECK_EQUAL(   0, r.first);
    CHECK_EQUAL(  10, r.second);
    CHECK_EQUAL(true, r.third);
    CHECK_EQUAL( Wed, r.fourth);

    // Add some more rows
    table.add(1, 10, true, Wed);
    table.add(2, 20, true, Wed);
    table.add(3, 10, true, Wed);
    table.add(4, 20, true, Wed);
    table.add(5, 10, true, Wed);

    // Delete some rows
    table.remove(2);
    table.remove(4);

#ifdef TIGHTDB_DEBUG
    table.Verify();
#endif // TIGHTDB_DEBUG
}

#include <tightdb/group.hpp>


TEST(Table_Spec)
{
    Group group;
    TableRef table = group.get_table("test");

    // Create specification with sub-table
    Spec& s = table->get_spec();
    s.add_column(COLUMN_TYPE_INT,    "first");
    s.add_column(COLUMN_TYPE_STRING, "second");
    Spec sub = s.add_subtable_column("third");
        sub.add_column(COLUMN_TYPE_INT,    "sub_first");
        sub.add_column(COLUMN_TYPE_STRING, "sub_second");
    table->update_from_spec();

    CHECK_EQUAL(3, table->get_column_count());

    // Add a row
    table->insert_int(0, 0, 4);
    table->insert_string(1, 0, "Hello");
    table->insert_subtable(2, 0);
    table->insert_done();

    CHECK_EQUAL(0, table->get_subtable_size(2, 0));

    // Get the sub-table
    {
        TableRef subtable = table->get_subtable(2, 0);
        CHECK(subtable->is_empty());

        subtable->insert_int(0, 0, 42);
        subtable->insert_string(1, 0, "test");
        subtable->insert_done();

        CHECK_EQUAL(42,     subtable->get_int(0, 0));
        CHECK_EQUAL("test", subtable->get_string(1, 0));
    }

    CHECK_EQUAL(1, table->get_subtable_size(2, 0));

    // Get the sub-table again and see if the values
    // still match.
    {
        TableRef subtable = table->get_subtable(2, 0);

        CHECK_EQUAL(1,      subtable->size());
        CHECK_EQUAL(42,     subtable->get_int(0, 0));
        CHECK_EQUAL("test", subtable->get_string(1, 0));
    }

    // Write the group to disk
    group.write("subtables.tightdb");

    // Read back tables
    {
        Group fromDisk("subtables.tightdb", Group::mode_ReadOnly);
        TableRef fromDiskTable = fromDisk.get_table("test");

        TableRef subtable2 = fromDiskTable->get_subtable(2, 0);

        CHECK_EQUAL(1,      subtable2->size());
        CHECK_EQUAL(42,     subtable2->get_int(0, 0));
        CHECK_EQUAL("test", subtable2->get_string(1, 0));
    }
}

TEST(Table_Spec_RenameColumns)
{
    Group group;
    TableRef table = group.get_table("test");

    // Create specification with sub-table
    table->add_column(COLUMN_TYPE_INT,    "first");
    table->add_column(COLUMN_TYPE_STRING, "second");
    table->add_column(COLUMN_TYPE_TABLE,  "third");

    // Create path to sub-table column
    vector<size_t> column_path;
    column_path.push_back(2); // third

    table->add_subcolumn(column_path, COLUMN_TYPE_INT,    "sub_first");
    table->add_subcolumn(column_path, COLUMN_TYPE_STRING, "sub_second");

    // Add a row
    table->insert_int(0, 0, 4);
    table->insert_string(1, 0, "Hello");
    table->insert_subtable(2, 0);
    table->insert_done();

    // Get the sub-table
    {
        TableRef subtable = table->get_subtable(2, 0);
        CHECK(subtable->is_empty());

        subtable->insert_int(0, 0, 42);
        subtable->insert_string(1, 0, "test");
        subtable->insert_done();

        CHECK_EQUAL(42,     subtable->get_int(0, 0));
        CHECK_EQUAL("test", subtable->get_string(1, 0));
    }

    // Rename first column
    table->rename_column(0, "1st");
    CHECK_EQUAL(0, table->get_column_index("1st"));

    // Rename sub-column
    column_path.push_back(0); // third
    table->rename_column(column_path, "sub_1st");

    // Get the sub-table
    {
        TableRef subtable = table->get_subtable(2, 0);
        CHECK_EQUAL(0, subtable->get_column_index("sub_1st"));
    }
}

TEST(Table_Spec_DeleteColumns)
{
    Group group;
    TableRef table = group.get_table("test");

    // Create specification with sub-table
    table->add_column(COLUMN_TYPE_INT,    "first");
    table->add_column(COLUMN_TYPE_STRING, "second");
    table->add_column(COLUMN_TYPE_TABLE,  "third");

    // Create path to sub-table column
    vector<size_t> column_path;
    column_path.push_back(2); // third

    table->add_subcolumn(column_path, COLUMN_TYPE_INT,    "sub_first");
    table->add_subcolumn(column_path, COLUMN_TYPE_STRING, "sub_second");

    // Put in an index as well
    table->set_index(1);

    CHECK_EQUAL(3, table->get_column_count());

    // Add a row
    table->insert_int(0, 0, 4);
    table->insert_string(1, 0, "Hello");
    table->insert_subtable(2, 0);
    table->insert_done();

    CHECK_EQUAL(0, table->get_subtable_size(2, 0));

    // Get the sub-table
    {
        TableRef subtable = table->get_subtable(2, 0);
        CHECK(subtable->is_empty());

        subtable->insert_int(0, 0, 42);
        subtable->insert_string(1, 0, "test");
        subtable->insert_done();

        CHECK_EQUAL(42,     subtable->get_int(0, 0));
        CHECK_EQUAL("test", subtable->get_string(1, 0));
    }

    CHECK_EQUAL(1, table->get_subtable_size(2, 0));

    // Remove the first column
    table->remove_column(0);
    CHECK_EQUAL(2, table->get_column_count());

    // Get the sub-table again and see if the values
    // still match.
    {
        TableRef subtable = table->get_subtable(1, 0);

        CHECK_EQUAL(2,      subtable->get_column_count());
        CHECK_EQUAL(1,      subtable->size());
        CHECK_EQUAL(42,     subtable->get_int(0, 0));
        CHECK_EQUAL("test", subtable->get_string(1, 0));
    }

    // Create path to column in sub-table
    column_path.clear();
    column_path.push_back(1); // third
    column_path.push_back(1); // sub_second

    // Remove a column in sub-table
    table->remove_column(column_path);

    // Get the sub-table again and see if the values
    // still match.
    {
        TableRef subtable = table->get_subtable(1, 0);

        CHECK_EQUAL(1,      subtable->get_column_count());
        CHECK_EQUAL(1,      subtable->size());
        CHECK_EQUAL(42,     subtable->get_int(0, 0));
    }

    // Remove sub-table column (with all members)
    table->remove_column(1);
    CHECK_EQUAL(1, table->get_column_count());
    CHECK_EQUAL("Hello", table->get_string(0, 0));

    // Remove last column
    table->remove_column(0);
    CHECK_EQUAL(0, table->get_column_count());
    CHECK(table->is_empty());

#ifdef TIGHTDB_DEBUG
    table->Verify();
#endif // TIGHTDB_DEBUG
}

TEST(Table_Spec_AddColumns)
{
    Group group;
    TableRef table = group.get_table("test");

    // Create specification with sub-table
    table->add_column(COLUMN_TYPE_INT,    "first");
    table->add_column(COLUMN_TYPE_STRING, "second");
    table->add_column(COLUMN_TYPE_TABLE,  "third");

    // Create path to sub-table column
    vector<size_t> column_path;
    column_path.push_back(2); // third

    table->add_subcolumn(column_path, COLUMN_TYPE_INT,    "sub_first");
    table->add_subcolumn(column_path, COLUMN_TYPE_STRING, "sub_second");

    // Put in an index as well
    table->set_index(1);

    CHECK_EQUAL(3, table->get_column_count());

    // Add a row
    table->insert_int(0, 0, 4);
    table->insert_string(1, 0, "Hello");
    table->insert_subtable(2, 0);
    table->insert_done();

    CHECK_EQUAL(0, table->get_subtable_size(2, 0));

    // Get the sub-table
    {
        TableRef subtable = table->get_subtable(2, 0);
        CHECK(subtable->is_empty());

        subtable->insert_int(0, 0, 42);
        subtable->insert_string(1, 0, "test");
        subtable->insert_done();

        CHECK_EQUAL(42,     subtable->get_int(0, 0));
        CHECK_EQUAL("test", subtable->get_string(1, 0));
    }

    CHECK_EQUAL(1, table->get_subtable_size(2, 0));

    // Add a new bool column
    table->add_column(COLUMN_TYPE_BOOL, "fourth");
    CHECK_EQUAL(4, table->get_column_count());
    CHECK_EQUAL(false, table->get_bool(3, 0));

    // Add a new string column
    table->add_column(COLUMN_TYPE_STRING, "fifth");
    CHECK_EQUAL(5, table->get_column_count());
    CHECK_EQUAL("", table->get_string(4, 0));

    // Add a new table column
    table->add_column(COLUMN_TYPE_TABLE, "sixth");
    CHECK_EQUAL(6, table->get_column_count());
    CHECK_EQUAL(0, table->get_subtable_size(5, 0));

    // Add a new mixed column
    table->add_column(COLUMN_TYPE_MIXED, "seventh");
    CHECK_EQUAL(7, table->get_column_count());
    CHECK_EQUAL(0, table->get_mixed(6, 0).get_int());

    // Create path to column in sub-table
    column_path.clear();
    column_path.push_back(2); // third

    // Add new int column to sub-table
    table->add_subcolumn(column_path, COLUMN_TYPE_INT, "sub_third");

    // Get the sub-table again and see if the values
    // still match.
    {
        TableRef subtable = table->get_subtable(2, 0);

        CHECK_EQUAL(3,      subtable->get_column_count());
        CHECK_EQUAL(1,      subtable->size());
        CHECK_EQUAL(42,     subtable->get_int(0, 0));
        CHECK_EQUAL("test", subtable->get_string(1, 0));
        CHECK_EQUAL(0,      subtable->get_int(2, 0));
    }

    // Add new table column to sub-table
    table->add_subcolumn(column_path, COLUMN_TYPE_TABLE, "sub_fourth");

    // Get the sub-table again and see if the values
    // still match.
    {
        TableRef subtable = table->get_subtable(2, 0);

        CHECK_EQUAL(4,      subtable->get_column_count());
        CHECK_EQUAL(1,      subtable->size());
        CHECK_EQUAL(42,     subtable->get_int(0, 0));
        CHECK_EQUAL("test", subtable->get_string(1, 0));
        CHECK_EQUAL(0,      subtable->get_int(2, 0));
        CHECK_EQUAL(0,      subtable->get_subtable_size(3, 0));
    }

    // Add new column to new sub-table
    column_path.push_back(3); // sub_forth
    table->add_subcolumn(column_path, COLUMN_TYPE_STRING, "first");

    // Get the sub-table again and see if the values
    // still match.
    {
        TableRef subtable = table->get_subtable(2, 0);
        CHECK_EQUAL(4,      subtable->get_column_count());

        TableRef subsubtable = subtable->get_subtable(3, 0);
        CHECK_EQUAL(1,      subsubtable->get_column_count());
    }

#ifdef TIGHTDB_DEBUG
    table->Verify();
#endif // TIGHTDB_DEBUG
}


TEST(Table_Spec_DeleteColumnsBug)
{
    TableRef table;
    table = Table::create();

    // Create specification with sub-table
    table->add_column(COLUMN_TYPE_STRING, "name");
    table->set_index(0);
    table->add_column(COLUMN_TYPE_INT,    "age");
    table->add_column(COLUMN_TYPE_BOOL,   "hired");
    table->add_column(COLUMN_TYPE_TABLE,  "phones");

    // Create path to sub-table column
    vector<size_t> column_path;
    column_path.push_back(3); // phones

    table->add_subcolumn(column_path, COLUMN_TYPE_STRING, "type");
    table->add_subcolumn(column_path, COLUMN_TYPE_STRING, "number");

    // Add rows
    table->add_empty_row();
    table->set_string(0, 0, "jessica");
    table->set_int(1, 0, 22);
    table->set_bool(2, 0, true);
    {
        TableRef phones = table->get_subtable(3, 0);
        phones->add_empty_row();
        phones->set_string(0, 0, "home");
        phones->set_string(1, 0, "232-323-3242");
    }

    table->add_empty_row();
    table->set_string(0, 1, "joe");
    table->set_int(1, 1, 42);
    table->set_bool(2, 1, false);
    {
        TableRef phones = table->get_subtable(3, 0);
        phones->add_empty_row();
        phones->set_string(0, 0, "work");
        phones->set_string(1, 0, "434-434-4343");
    }

    table->add_empty_row();
    table->set_string(0, 1, "jared");
    table->set_int(1, 1, 35);
    table->set_bool(2, 1, true);
    {
        TableRef phones = table->get_subtable(3, 0);
        phones->add_empty_row();
        phones->set_string(0, 0, "home");
        phones->set_string(1, 0, "342-323-3242");

        phones->add_empty_row();
        phones->set_string(0, 0, "school");
        phones->set_string(1, 0, "434-432-5433");
    }

    // Add new column
    table->add_column(COLUMN_TYPE_MIXED, "extra");
    table->set_mixed(4, 0, true);
    table->set_mixed(4, 2, "Random string!");

    // Remove some columns
    table->remove_column(1); // age
    table->remove_column(3); // extra

#ifdef TIGHTDB_DEBUG
    table->Verify();
#endif // TIGHTDB_DEBUG

    table.reset();
}

TEST(Table_Mixed)
{
    Table table;
    table.add_column(COLUMN_TYPE_INT, "first");
    table.add_column(COLUMN_TYPE_MIXED, "second");

    CHECK_EQUAL(COLUMN_TYPE_INT, table.get_column_type(0));
    CHECK_EQUAL(COLUMN_TYPE_MIXED, table.get_column_type(1));
    CHECK_EQUAL("first", table.get_column_name(0));
    CHECK_EQUAL("second", table.get_column_name(1));

    const size_t ndx = table.add_empty_row();
    table.set_int(0, ndx, 0);
    table.set_mixed(1, ndx, true);

    CHECK_EQUAL(0, table.get_int(0, 0));
    CHECK_EQUAL(COLUMN_TYPE_BOOL, table.get_mixed(1, 0).get_type());
    CHECK_EQUAL(true, table.get_mixed(1, 0).get_bool());

    table.insert_int(0, 1, 43);
    table.insert_mixed(1, 1, (int64_t)12);
    table.insert_done();

    CHECK_EQUAL(0,  table.get_int(0, ndx));
    CHECK_EQUAL(43, table.get_int(0, 1));
    CHECK_EQUAL(COLUMN_TYPE_BOOL, table.get_mixed(1, 0).get_type());
    CHECK_EQUAL(COLUMN_TYPE_INT,  table.get_mixed(1, 1).get_type());
    CHECK_EQUAL(true, table.get_mixed(1, 0).get_bool());
    CHECK_EQUAL(12,   table.get_mixed(1, 1).get_int());

    table.insert_int(0, 2, 100);
    table.insert_mixed(1, 2, "test");
    table.insert_done();

    CHECK_EQUAL(0,  table.get_int(0, 0));
    CHECK_EQUAL(43, table.get_int(0, 1));
    CHECK_EQUAL(COLUMN_TYPE_BOOL,   table.get_mixed(1, 0).get_type());
    CHECK_EQUAL(COLUMN_TYPE_INT,    table.get_mixed(1, 1).get_type());
    CHECK_EQUAL(COLUMN_TYPE_STRING, table.get_mixed(1, 2).get_type());
    CHECK_EQUAL(true,   table.get_mixed(1, 0).get_bool());
    CHECK_EQUAL(12,     table.get_mixed(1, 1).get_int());
    CHECK_EQUAL("test", table.get_mixed(1, 2).get_string());

    table.insert_int(0, 3, 0);
    table.insert_mixed(1, 3, Date(324234));
    table.insert_done();

    CHECK_EQUAL(0,  table.get_int(0, 0));
    CHECK_EQUAL(43, table.get_int(0, 1));
    CHECK_EQUAL(0,  table.get_int(0, 3));
    CHECK_EQUAL(COLUMN_TYPE_BOOL,   table.get_mixed(1, 0).get_type());
    CHECK_EQUAL(COLUMN_TYPE_INT,    table.get_mixed(1, 1).get_type());
    CHECK_EQUAL(COLUMN_TYPE_STRING, table.get_mixed(1, 2).get_type());
    CHECK_EQUAL(COLUMN_TYPE_DATE,   table.get_mixed(1, 3).get_type());
    CHECK_EQUAL(true,   table.get_mixed(1, 0).get_bool());
    CHECK_EQUAL(12,     table.get_mixed(1, 1).get_int());
    CHECK_EQUAL("test", table.get_mixed(1, 2).get_string());
    CHECK_EQUAL(324234, table.get_mixed(1, 3).get_date());

    table.insert_int(0, 4, 43);
    table.insert_mixed(1, 4, Mixed(BinaryData("binary", 7)));
    table.insert_done();

    CHECK_EQUAL(0,  table.get_int(0, 0));
    CHECK_EQUAL(43, table.get_int(0, 1));
    CHECK_EQUAL(0,  table.get_int(0, 3));
    CHECK_EQUAL(43, table.get_int(0, 4));
    CHECK_EQUAL(COLUMN_TYPE_BOOL,   table.get_mixed(1, 0).get_type());
    CHECK_EQUAL(COLUMN_TYPE_INT,    table.get_mixed(1, 1).get_type());
    CHECK_EQUAL(COLUMN_TYPE_STRING, table.get_mixed(1, 2).get_type());
    CHECK_EQUAL(COLUMN_TYPE_DATE,   table.get_mixed(1, 3).get_type());
    CHECK_EQUAL(COLUMN_TYPE_BINARY, table.get_mixed(1, 4).get_type());
    CHECK_EQUAL(true,   table.get_mixed(1, 0).get_bool());
    CHECK_EQUAL(12,     table.get_mixed(1, 1).get_int());
    CHECK_EQUAL("test", table.get_mixed(1, 2).get_string());
    CHECK_EQUAL(324234, table.get_mixed(1, 3).get_date());
    CHECK_EQUAL("binary", (const char*)table.get_mixed(1, 4).get_binary().pointer);
    CHECK_EQUAL(7,      table.get_mixed(1, 4).get_binary().len);

    table.insert_int(0, 5, 0);
    table.insert_mixed(1, 5, Mixed::subtable_tag());
    table.insert_done();

    CHECK_EQUAL(0,  table.get_int(0, 0));
    CHECK_EQUAL(43, table.get_int(0, 1));
    CHECK_EQUAL(0,  table.get_int(0, 3));
    CHECK_EQUAL(43, table.get_int(0, 4));
    CHECK_EQUAL(0,  table.get_int(0, 5));
    CHECK_EQUAL(COLUMN_TYPE_BOOL,   table.get_mixed(1, 0).get_type());
    CHECK_EQUAL(COLUMN_TYPE_INT,    table.get_mixed(1, 1).get_type());
    CHECK_EQUAL(COLUMN_TYPE_STRING, table.get_mixed(1, 2).get_type());
    CHECK_EQUAL(COLUMN_TYPE_DATE,   table.get_mixed(1, 3).get_type());
    CHECK_EQUAL(COLUMN_TYPE_BINARY, table.get_mixed(1, 4).get_type());
    CHECK_EQUAL(COLUMN_TYPE_TABLE,  table.get_mixed(1, 5).get_type());
    CHECK_EQUAL(true,   table.get_mixed(1, 0).get_bool());
    CHECK_EQUAL(12,     table.get_mixed(1, 1).get_int());
    CHECK_EQUAL("test", table.get_mixed(1, 2).get_string());
    CHECK_EQUAL(324234, table.get_mixed(1, 3).get_date());
    CHECK_EQUAL("binary", (const char*)table.get_mixed(1, 4).get_binary().pointer);
    CHECK_EQUAL(7,      table.get_mixed(1, 4).get_binary().len);

    // Get table from mixed column and add schema and some values
    TableRef subtable = table.get_subtable(1, 5);
    subtable->add_column(COLUMN_TYPE_STRING, "name");
    subtable->add_column(COLUMN_TYPE_INT,    "age");

    subtable->insert_string(0, 0, "John");
    subtable->insert_int(1, 0, 40);
    subtable->insert_done();

    // Get same table again and verify values
    TableRef subtable2 = table.get_subtable(1, 5);
    CHECK_EQUAL(1, subtable2->size());
    CHECK_EQUAL("John", subtable2->get_string(0, 0));
    CHECK_EQUAL(40, subtable2->get_int(1, 0));

    // Insert float, double
    table.insert_int(0, 6, 31);
    table.insert_mixed(1, 6, float(1.123));
    table.insert_done();
    table.insert_int(0, 7, 0);
    table.insert_mixed(1, 7, double(2.234));
    table.insert_done();

    CHECK_EQUAL(0,  table.get_int(0, 0));
    CHECK_EQUAL(43, table.get_int(0, 1));
    CHECK_EQUAL(0,  table.get_int(0, 3));
    CHECK_EQUAL(43, table.get_int(0, 4));
    CHECK_EQUAL(0,  table.get_int(0, 5));
    CHECK_EQUAL(31, table.get_int(0, 6));
    CHECK_EQUAL(0,  table.get_int(0, 7));
    CHECK_EQUAL(COLUMN_TYPE_BOOL,   table.get_mixed(1, 0).get_type());
    CHECK_EQUAL(COLUMN_TYPE_INT,    table.get_mixed(1, 1).get_type());
    CHECK_EQUAL(COLUMN_TYPE_STRING, table.get_mixed(1, 2).get_type());
    CHECK_EQUAL(COLUMN_TYPE_DATE,   table.get_mixed(1, 3).get_type());
    CHECK_EQUAL(COLUMN_TYPE_BINARY, table.get_mixed(1, 4).get_type());
    CHECK_EQUAL(COLUMN_TYPE_TABLE,  table.get_mixed(1, 5).get_type());
//TODO    CHECK_EQUAL(COLUMN_TYPE_FLOAT,  table.get_mixed(1, 6).get_type());
//TODO    CHECK_EQUAL(COLUMN_TYPE_DOUBLE, table.get_mixed(1, 7).get_type());
    CHECK_EQUAL(true,   table.get_mixed(1, 0).get_bool());
    CHECK_EQUAL(12,     table.get_mixed(1, 1).get_int());
    CHECK_EQUAL("test", table.get_mixed(1, 2).get_string());
    CHECK_EQUAL(324234, table.get_mixed(1, 3).get_date());
    CHECK_EQUAL("binary", (const char*)table.get_mixed(1, 4).get_binary().pointer);
    CHECK_EQUAL(7,      table.get_mixed(1, 4).get_binary().len);
//FIXME:    CHECK_EQUAL(float(1.123),  table.get_mixed(1, 6).get_float());
//FIXME:    CHECK_EQUAL(double(2.234), table.get_mixed(1, 7).get_double());

#ifdef TIGHTDB_DEBUG
    table.Verify();
#endif // TIGHTDB_DEBUG
}


namespace {
TIGHTDB_TABLE_1(TestTableMX,
                first, Mixed)
}

TEST(Table_Mixed2)
{
    TestTableMX table;

    table.add(int64_t(1));
    table.add(true);
    table.add(Date(1234));
    table.add("test");

    CHECK_EQUAL(COLUMN_TYPE_INT,    table[0].first.get_type());
    CHECK_EQUAL(COLUMN_TYPE_BOOL,   table[1].first.get_type());
    CHECK_EQUAL(COLUMN_TYPE_DATE,   table[2].first.get_type());
    CHECK_EQUAL(COLUMN_TYPE_STRING, table[3].first.get_type());

    CHECK_EQUAL(1,            table[0].first.get_int());
    CHECK_EQUAL(true,         table[1].first.get_bool());
    CHECK_EQUAL(time_t(1234), table[2].first.get_date());
    CHECK_EQUAL("test",       table[3].first.get_string());
}


TEST(Table_SubtableSizeAndClear)
{
    Table table;
    Spec& spec = table.get_spec();
    {
        Spec subspec = spec.add_subtable_column("subtab");
        subspec.add_column(COLUMN_TYPE_INT, "int");
    }
    spec.add_column(COLUMN_TYPE_MIXED, "mixed");
    table.update_from_spec();

    table.insert_subtable(0, 0);
    table.insert_mixed(1, 0, false);
    table.insert_done();

    table.insert_subtable(0, 1);
    table.insert_mixed(1, 1, Mixed::subtable_tag());
    table.insert_done();

    CHECK_EQUAL(table.get_subtable_size(0,0), 0); // Subtable column
    CHECK_EQUAL(table.get_subtable_size(1,0), 0); // Mixed column, bool value
    CHECK_EQUAL(table.get_subtable_size(1,1), 0); // Mixed column, table value

    CHECK(table.get_subtable(0, 0));  // Subtable column
    CHECK(!table.get_subtable(1, 0)); // Mixed column, bool value, must return NULL
    CHECK(table.get_subtable(1, 1));  // Mixed column, table value

    table.set_mixed(1, 0, Mixed::subtable_tag());
    table.set_mixed(1, 1, false);
    CHECK(table.get_subtable(1, 0));
    CHECK(!table.get_subtable(1, 1));

    TableRef subtab1 = table.get_subtable(0, 0);
    TableRef subtab2 = table.get_subtable(1, 0);
    {
        Spec& subspec = subtab2->get_spec();
        subspec.add_column(COLUMN_TYPE_INT, "int");
        subtab2->update_from_spec();
    }

    CHECK_EQUAL(table.get_subtable_size(1, 0), 0);
    CHECK(table.get_subtable(1, 0));

    subtab1->insert_int(0, 0, 0);
    subtab1->insert_done();

    subtab2->insert_int(0, 0, 0);
    subtab2->insert_done();

    CHECK_EQUAL(table.get_subtable_size(0,0), 1);
    CHECK_EQUAL(table.get_subtable_size(1,0), 1);

    table.clear_subtable(0, 0);
    table.clear_subtable(1, 0);

    CHECK_EQUAL(table.get_subtable_size(0,0), 0);
    CHECK_EQUAL(table.get_subtable_size(1,0), 0);

    CHECK(table.get_subtable(1, 0));
}


namespace
{
    TIGHTDB_TABLE_2(MyTable1,
                    val, Int,
                    val2, Int)

    TIGHTDB_TABLE_2(MyTable2,
                    val, Int,
                    subtab, Subtable<MyTable1>)

    TIGHTDB_TABLE_1(MyTable3,
                    subtab, Subtable<MyTable2>)
}


TEST(Table_SetMethod)
{
    MyTable1 t;
    t.add(8, 9);
    CHECK_EQUAL(t[0].val,  8);
    CHECK_EQUAL(t[0].val2, 9);
    t.set(0, 2, 4);
    CHECK_EQUAL(t[0].val,  2);
    CHECK_EQUAL(t[0].val2, 4);
}


TEST(Table_HighLevelSubtables)
{
    MyTable3 t;
    {
        MyTable3::Ref r1 = t.get_table_ref();
        MyTable3::ConstRef r2 = t.get_table_ref();
        MyTable3::ConstRef r3 = r2->get_table_ref();
        r3 = t.get_table_ref(); // Also test assigment that converts to const
        static_cast<void>(r1);
        static_cast<void>(r3);
    }

    t.add();
    const MyTable3& ct = t;
    {
        MyTable2::Ref       s1 = t[0].subtab;
        MyTable2::ConstRef  s2 = t[0].subtab;
        MyTable2::Ref       s3 = t[0].subtab->get_table_ref();
        MyTable2::ConstRef  s4 = t[0].subtab->get_table_ref();
        MyTable2::Ref       s5 = t.column().subtab[0];
        MyTable2::ConstRef  s6 = t.column().subtab[0];
        MyTable2::Ref       s7 = t.column().subtab[0]->get_table_ref();
        MyTable2::ConstRef  s8 = t.column().subtab[0]->get_table_ref();
        MyTable2::ConstRef cs1 = ct[0].subtab;
        MyTable2::ConstRef cs2 = ct[0].subtab->get_table_ref();
        MyTable2::ConstRef cs3 = ct.column().subtab[0];
        MyTable2::ConstRef cs4 = ct.column().subtab[0]->get_table_ref();
        s1 = t[0].subtab;
        s2 = t[0].subtab; // Also test assigment that converts to const
        static_cast<void>(s1);
        static_cast<void>(s2);
        static_cast<void>(s3);
        static_cast<void>(s4);
        static_cast<void>(s5);
        static_cast<void>(s6);
        static_cast<void>(s7);
        static_cast<void>(s8);
        static_cast<void>(cs1);
        static_cast<void>(cs2);
        static_cast<void>(cs3);
        static_cast<void>(cs4);
    }

    t[0].subtab->add();
    {
        MyTable1::Ref       s1 = t[0].subtab[0].subtab;
        MyTable1::ConstRef  s2 = t[0].subtab[0].subtab;
        MyTable1::Ref       s3 = t[0].subtab[0].subtab->get_table_ref();
        MyTable1::ConstRef  s4 = t[0].subtab[0].subtab->get_table_ref();
        MyTable1::Ref       s5 = t.column().subtab[0]->column().subtab[0];
        MyTable1::ConstRef  s6 = t.column().subtab[0]->column().subtab[0];
        MyTable1::Ref       s7 = t.column().subtab[0]->column().subtab[0]->get_table_ref();
        MyTable1::ConstRef  s8 = t.column().subtab[0]->column().subtab[0]->get_table_ref();
        MyTable1::ConstRef cs1 = ct[0].subtab[0].subtab;
        MyTable1::ConstRef cs2 = ct[0].subtab[0].subtab->get_table_ref();
        MyTable1::ConstRef cs3 = ct.column().subtab[0]->column().subtab[0];
        MyTable1::ConstRef cs4 = ct.column().subtab[0]->column().subtab[0]->get_table_ref();
        s1 = t[0].subtab[0].subtab;
        s2 = t[0].subtab[0].subtab; // Also test assigment that converts to const
        static_cast<void>(s1);
        static_cast<void>(s2);
        static_cast<void>(s3);
        static_cast<void>(s4);
        static_cast<void>(s5);
        static_cast<void>(s6);
        static_cast<void>(s7);
        static_cast<void>(s8);
        static_cast<void>(cs1);
        static_cast<void>(cs2);
        static_cast<void>(cs3);
        static_cast<void>(cs4);
    }

    t[0].subtab[0].val = 1;
    CHECK_EQUAL(t[0].subtab[0].val,                     1);
    CHECK_EQUAL(t.column().subtab[0]->column().val[0],  1);
    CHECK_EQUAL(t[0].subtab->column().val[0],           1);
    CHECK_EQUAL(t.column().subtab[0][0].val,            1);

    t.column().subtab[0]->column().val[0] = 2;
    CHECK_EQUAL(t[0].subtab[0].val,                     2);
    CHECK_EQUAL(t.column().subtab[0]->column().val[0],  2);
    CHECK_EQUAL(t[0].subtab->column().val[0],           2);
    CHECK_EQUAL(t.column().subtab[0][0].val,            2);

    t[0].subtab->column().val[0] = 3;
    CHECK_EQUAL(t[0].subtab[0].val,                     3);
    CHECK_EQUAL(t.column().subtab[0]->column().val[0],  3);
    CHECK_EQUAL(t[0].subtab->column().val[0],           3);
    CHECK_EQUAL(t.column().subtab[0][0].val,            3);

    t.column().subtab[0][0].val = 4;
    CHECK_EQUAL(t[0].subtab[0].val,                     4);
    CHECK_EQUAL(t.column().subtab[0]->column().val[0],  4);
    CHECK_EQUAL(t[0].subtab->column().val[0],           4);
    CHECK_EQUAL(t.column().subtab[0][0].val,            4);
    CHECK_EQUAL(ct[0].subtab[0].val,                    4);
    CHECK_EQUAL(ct.column().subtab[0]->column().val[0], 4);
    CHECK_EQUAL(ct[0].subtab->column().val[0],          4);
    CHECK_EQUAL(ct.column().subtab[0][0].val,           4);

    t[0].subtab[0].subtab->add();
    t[0].subtab[0].subtab[0].val = 5;
    CHECK_EQUAL(t[0].subtab[0].subtab[0].val,                               5);
    CHECK_EQUAL(t.column().subtab[0]->column().subtab[0]->column().val[0],  5);
    CHECK_EQUAL(ct[0].subtab[0].subtab[0].val,                              5);
    CHECK_EQUAL(ct.column().subtab[0]->column().subtab[0]->column().val[0], 5);

    t.column().subtab[0]->column().subtab[0]->column().val[0] = 6;
    CHECK_EQUAL(t[0].subtab[0].subtab[0].val,                               6);
    CHECK_EQUAL(t.column().subtab[0]->column().subtab[0]->column().val[0],  6);
    CHECK_EQUAL(ct[0].subtab[0].subtab[0].val,                              6);
    CHECK_EQUAL(ct.column().subtab[0]->column().subtab[0]->column().val[0], 6);

/*
  Idea for compile time failure tests:

    const MyTable2 t;
#if    TEST_INDEX == 0
    t[0].val = 7;
#elsif TEST_INDEX == 1
    t.column().val[0] = 7;
#elsif TEST_INDEX == 2
    t[0].subtab[0].val = 7;
#elsif TEST_INDEX == 3
    t[0].subtab->column().val[0] = 7;
#endif
*/
}


namespace
{
    TIGHTDB_TABLE_2(TableDateAndBinary,
                    date, Date,
                    bin, Binary)
}

TEST(Table_DateAndBinary)
{
    TableDateAndBinary t;

    const size_t size = 10;
    char data[size];
    for (size_t i=0; i<size; ++i) data[i] = (char)i;
    t.add(8, BinaryData(data, size));
    CHECK_EQUAL(t[0].date, 8);
    CHECK_EQUAL(t[0].bin.get_len(), size);
    CHECK(std::equal(t[0].bin.get_pointer(), t[0].bin.get_pointer()+size, data));
}

// Test for a specific bug found: Calling clear on a group with a table with a subtable
TEST(Table_Test_Clear_With_Subtable_AND_Group)
{
    Group group;
    TableRef table = group.get_table("test");

    // Create specification with sub-table
    Spec& s = table->get_spec();
    s.add_column(COLUMN_TYPE_STRING, "name");
    Spec sub = s.add_subtable_column("sub");
        sub.add_column(COLUMN_TYPE_INT, "num");
    table->update_from_spec();

    CHECK_EQUAL(2, table->get_column_count());

    // Add a row
    table->insert_string(0, 0, "Foo");
    table->insert_subtable(1, 0);
    table->insert_done();

    CHECK_EQUAL(0, table->get_subtable_size(1, 0));

    // Get the sub-table
    {
        TableRef subtable = table->get_subtable(1, 0);
        CHECK(subtable->is_empty());

        subtable->insert_int(0, 0, 123);
        subtable->insert_done();

        CHECK_EQUAL(123, subtable->get_int(0, 0));
    }

    CHECK_EQUAL(1, table->get_subtable_size(1, 0));

    table->clear();
}


TEST(Table_SubtableWithParentChange)
{
    // FIXME: Also check that when a freestanding table is destroyed, it invalidates all its subtable wrappers.
    // FIXME: Also check that there is no memory corruption or bad read if a non-null TableRef outlives its root table or group.
    MyTable3 table;
    table.add();
    table.add();
    MyTable2::Ref subtab = table[1].subtab;
    subtab->add(7, 0);
    CHECK(table.is_valid());
    CHECK(subtab->is_valid());
    CHECK_EQUAL(subtab, MyTable2::Ref(table[1].subtab));
    CHECK_EQUAL(table[1].subtab[0].val, 7);
    CHECK_EQUAL(subtab[0].val, 7);
    CHECK(subtab->is_valid());
#ifdef TIGHTDB_DEBUG
    table.Verify();
    subtab->Verify();
#endif
    CHECK(table.is_valid());
    CHECK(subtab->is_valid());
    table.insert(0, 0);
    CHECK(table.is_valid());
    CHECK(!subtab->is_valid());
    subtab = table[2].subtab;
    CHECK(subtab->is_valid());
    table.remove(1);
    CHECK(!subtab->is_valid());
    subtab = table[1].subtab;
    CHECK(table.is_valid());
    CHECK(subtab->is_valid());
}

TEST(Table_HasSharedSpec)
{
    MyTable2 table1;
    CHECK(!table1.has_shared_spec());
    Group g;
    MyTable2::Ref table2 = g.get_table<MyTable2>("foo");
    CHECK(!table2->has_shared_spec());
    table2->add();
    CHECK(table2[0].subtab->has_shared_spec());

    // Subtable in mixed column
    TestTableMX::Ref table3 = g.get_table<TestTableMX>("bar");
    CHECK(!table3->has_shared_spec());
    table3->add();
    table3[0].first.set_subtable<MyTable2>();
    MyTable2::Ref table4 = table3[0].first.get_subtable<MyTable2>();
    CHECK(table4);
    CHECK(!table4->has_shared_spec());
    table4->add();
    CHECK(!table4->has_shared_spec());
    CHECK(table4[0].subtab->has_shared_spec());
}


namespace
{
    TIGHTDB_TABLE_3(TableAgg,
                    c_int,   Int,
                    c_float, Float,
                    c_double, Double)

                    // TODO: Bool? Date
}

#if TEST_DURATION > 0
#define TBL_SIZE MAX_LIST_SIZE*10
#else
#define TBL_SIZE 10
#endif

TEST(Table_Aggregates)
{
    TableAgg table;
    int64_t i_sum = 0;
    float f_sum = 0;
    double d_sum = 0;

    for (int i = 0; i < TBL_SIZE; i++) {
        table.add(5987654, 4.0f, 3.0);
        i_sum += 5987654;
        f_sum += 4.0f;
        d_sum += 3.0;
    }
    table.add(1, 1.1f, 1.2);
    table.add(987654321, 11.0f, 12.0);
    table.add(5, 4.0f, 3.0);
    i_sum += 1 + 987654321 + 5;
    f_sum += 1.1f + 11.0f + 4.0f;
    d_sum += 1.2 + 12.0 + 3.0;
    double size = TBL_SIZE + 3;

    // minimum
    CHECK_EQUAL(1, table.column().c_int.minimum());
    CHECK_EQUAL(1.1f, table.column().c_float.minimum());
    CHECK_EQUAL(1.2, table.column().c_double.minimum());
    // maximum
    CHECK_EQUAL(987654321, table.column().c_int.maximum());
    CHECK_EQUAL(11.0f, table.column().c_float.maximum());
    CHECK_EQUAL(12.0, table.column().c_double.maximum());
    // sum
    CHECK_EQUAL(i_sum, table.column().c_int.sum());
    CHECK_EQUAL(f_sum, table.column().c_float.sum());
    CHECK_EQUAL(d_sum, table.column().c_double.sum());
    // average
    CHECK_EQUAL(double(i_sum)/size, table.column().c_int.average());
    CHECK_EQUAL(double(f_sum)/size, table.column().c_float.average());
    CHECK_EQUAL(double(d_sum)/size, table.column().c_double.average());
}


#include <tightdb/lang_bind_helper.hpp>

TEST(Table_LanguageBindings)
{
   Table* table = LangBindHelper::new_table();
   CHECK(table->is_valid());
   LangBindHelper::unbind_table_ref(table);
}<|MERGE_RESOLUTION|>--- conflicted
+++ resolved
@@ -375,11 +375,7 @@
     }
     else {
         std::ifstream testFile("expect_string.txt", std::ios::in | std::ios::binary);
-<<<<<<< HEAD
         CHECK(testFile != NULL);
-=======
-        CHECK(bool(testFile) == true);
->>>>>>> 4277d462
         std::string expected;
         expected.assign( std::istreambuf_iterator<char>(testFile),
                          std::istreambuf_iterator<char>() );
@@ -406,11 +402,7 @@
     else {
         std::string expected;
         std::ifstream testFile("expect_json.json", std::ios::in | std::ios::binary);
-<<<<<<< HEAD
         CHECK(testFile != NULL);
-=======
-        CHECK(bool(testFile) == true);
->>>>>>> 4277d462
         std::getline(testFile,expected);
         CHECK_EQUAL(true, json == expected);
     }
