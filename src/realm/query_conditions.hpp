/*************************************************************************
 *
 * REALM CONFIDENTIAL
 * __________________
 *
 *  [2011] - [2012] Realm Inc
 *  All Rights Reserved.
 *
 * NOTICE:  All information contained herein is, and remains
 * the property of Realm Incorporated and its suppliers,
 * if any.  The intellectual and technical concepts contained
 * herein are proprietary to Realm Incorporated
 * and its suppliers and may be covered by U.S. and Foreign Patents,
 * patents in process, and are protected by trade secret or copyright law.
 * Dissemination of this information or reproduction of this material
 * is strictly forbidden unless prior written permission is obtained
 * from Realm Incorporated.
 *
 **************************************************************************/
#ifndef REALM_QUERY_CONDITIONS_HPP
#define REALM_QUERY_CONDITIONS_HPP

#include <stdint.h>
#include <string>

#include <realm/unicode.hpp>
#include <realm/binary_data.hpp>

namespace realm {

enum {cond_Equal, cond_NotEqual, cond_Greater, cond_GreaterEqual, cond_Less, cond_LessEqual, cond_None, cond_Count};


// Does v2 contain v1?
struct Contains {
    bool operator()(StringData v1, const char*, const char*, StringData v2) const { return v2.contains(v1); }
    bool operator()(StringData v1, StringData v2) const { return v2.contains(v1); }
    bool operator()(BinaryData v1, BinaryData v2) const { return v2.contains(v1); }
};

// Does v2 begin with v1?
struct BeginsWith {
    bool operator()(StringData v1, const char*, const char*, StringData v2) const { return v2.begins_with(v1); }
    bool operator()(StringData v1, StringData v2) const { return v2.begins_with(v1); }
    bool operator()(BinaryData v1, BinaryData v2) const { return v2.begins_with(v1); }
};

// Does v2 end with v1?
struct EndsWith {
    bool operator()(StringData v1, const char*, const char*, StringData v2) const { return v2.ends_with(v1); }
    bool operator()(StringData v1, StringData v2) const { return v2.ends_with(v1); }
    bool operator()(BinaryData v1, BinaryData v2) const { return v2.ends_with(v1); }
};

struct Equal {
    static const int avx = 0x00; // _CMP_EQ_OQ
    bool operator()(const bool v1, const bool v2) const { return v1 == v2; }

    // To avoid a "performance warning" in VC++
    bool operator()(const int64_t v1, const bool v2) const { return (v1 != 0) == v2; }

    bool operator()(StringData v1, const char*, const char*, StringData v2) const { return v1 == v2; }
    bool operator()(BinaryData v1, BinaryData v2) const { return v1 == v2; }

    template<class T> bool operator()(const T& v1, const T& v2) const {return v1 == v2;}
    static const int condition = cond_Equal;
    bool can_match(int64_t v, int64_t lbound, int64_t ubound) { return (v >= lbound && v <= ubound); }
    bool will_match(int64_t v, int64_t lbound, int64_t ubound) { return (v == 0 && ubound == 0 && lbound == 0); }
};

struct NotEqual {
    static const int avx = 0x0B; // _CMP_FALSE_OQ
    bool operator()(StringData v1, const char*, const char*, StringData v2) const { return v1 != v2; }
    bool operator()(BinaryData v1, BinaryData v2) const { return v1 != v2; }
    template<class T> bool operator()(const T& v1, const T& v2) const { return v1 != v2; }
    static const int condition = cond_NotEqual;
    bool can_match(int64_t v, int64_t lbound, int64_t ubound) { return !(v == 0 && ubound == 0 && lbound == 0); }
    bool will_match(int64_t v, int64_t lbound, int64_t ubound) { return (v > ubound || v < lbound); }
};

// Does v2 contain v1?
struct ContainsIns {
    bool operator()(StringData v1, const char* v1_upper, const char* v1_lower, StringData v2) const
    {
        if (v2.is_null() && !v1.is_null())
            return false;

<<<<<<< HEAD
=======
        if (v1.size() == 0 && !v2.is_null())
            return true;

>>>>>>> 72d7e253
        return search_case_fold(v2, v1_upper, v1_lower, v1.size()) != v2.size();
    }

    // Slow version, used if caller hasn't stored an upper and lower case version
    bool operator()(StringData v1, StringData v2) const
    {
        if (v2.is_null() && !v1.is_null())
            return false;

<<<<<<< HEAD
=======
        if (v1.size() == 0 && !v2.is_null())
            return true;

>>>>>>> 72d7e253
        std::string v1_upper = case_map(v1, true);
        std::string v1_lower = case_map(v1, false);
        return search_case_fold(v2, v1_upper.c_str(), v1_lower.c_str(), v1.size()) != v2.size();
    }

    static const int condition = -1;
};

// Does v2 begin with v1?
struct BeginsWithIns {
    bool operator()(StringData v1, const char* v1_upper, const char* v1_lower, StringData v2) const
    {
        if (v2.is_null() && !v1.is_null())
            return false;
        return v1.size() <= v2.size() && equal_case_fold(v2.prefix(v1.size()), v1_upper, v1_lower);
    }

    // Slow version, used if caller hasn't stored an upper and lower case version
    bool operator()(StringData v1, StringData v2) const
    {
        if (v2.is_null() && !v1.is_null())
            return false;

        if (v1.size() > v2.size())
            return false;
        std::string v1_upper = case_map(v1, true);
        std::string v1_lower = case_map(v1, false);
        return equal_case_fold(v2.prefix(v1.size()), v1_upper.c_str(), v1_lower.c_str());
    }

    static const int condition = -1;
};

// Does v2 end with v1?
struct EndsWithIns {
    bool operator()(StringData v1, const char* v1_upper, const char* v1_lower, StringData v2) const
    {
        if (v2.is_null() && !v1.is_null())
            return false;

        return v1.size() <= v2.size() && equal_case_fold(v2.suffix(v1.size()), v1_upper, v1_lower);
    }

    // Slow version, used if caller hasn't stored an upper and lower case version
    bool operator()(StringData v1, StringData v2) const
    {
        if (v2.is_null() && !v1.is_null())
            return false;

        if (v1.size() > v2.size())
            return false;
        std::string v1_upper = case_map(v1, true);
        std::string v1_lower = case_map(v1, false);
        return equal_case_fold(v2.suffix(v1.size()), v1_upper.c_str(), v1_lower.c_str());
    }

    static const int condition = -1;
};

struct EqualIns {
    bool operator()(StringData v1, const char* v1_upper, const char* v1_lower, StringData v2) const
    {
        if (v1.is_null() != v2.is_null())
            return false;

        return v1.size() == v2.size() && equal_case_fold(v2, v1_upper, v1_lower);
    }

    // Slow version, used if caller hasn't stored an upper and lower case version
    bool operator()(StringData v1, StringData v2) const
    {
        if (v1.is_null() != v2.is_null())
            return false;

        if (v1.size() != v2.size())
            return false;
        std::string v1_upper = case_map(v1, true);
        std::string v1_lower = case_map(v1, false);
        return equal_case_fold(v2, v1_upper.c_str() , v1_lower.c_str());
    }

    static const int condition = -1;
};

struct NotEqualIns {
    bool operator()(StringData v1, const char* v1_upper, const char* v1_lower, StringData v2) const
    {
        if (v1.is_null() != v2.is_null())
            return true;
        return v1.size() != v2.size() || !equal_case_fold(v2, v1_upper, v1_lower);
    }

    // Slow version, used if caller hasn't stored an upper and lower case version
    bool operator()(StringData v1, StringData v2) const
    {
        if (v1.is_null() != v2.is_null())
            return true;

        if (v1.size() != v2.size())
            return true;        
        std::string v1_upper = case_map(v1, true);
        std::string v1_lower = case_map(v1, false);
        return !equal_case_fold(v2, v1_upper.c_str(), v1_lower.c_str());
    }
    static const int condition = -1;
};

struct Greater {
    static const int avx = 0x1E;  // _CMP_GT_OQ
    template<class T> bool operator()(const T& v1, const T& v2) const {return v1 > v2;}
    static const int condition = cond_Greater;
    bool can_match(int64_t v, int64_t lbound, int64_t ubound) { static_cast<void>(lbound); return ubound > v; }
    bool will_match(int64_t v, int64_t lbound, int64_t ubound) { static_cast<void>(ubound); return lbound > v; }
};

struct None {
    template<class T> bool operator()(const T& v1, const T& v2) const {static_cast<void>(v1); static_cast<void>(v2); return true;}
    static const int condition = cond_None;
    bool can_match(int64_t v, int64_t lbound, int64_t ubound) {static_cast<void>(lbound); static_cast<void>(ubound); static_cast<void>(v); return true; }
    bool will_match(int64_t v, int64_t lbound, int64_t ubound) {static_cast<void>(lbound); static_cast<void>(ubound); static_cast<void>(v); return true; }

};

struct Less {
    static const int avx = 0x11; // _CMP_LT_OQ
    template<class T> bool operator()(const T& v1, const T& v2) const { return v1 < v2; }
    static const int condition = cond_Less;
    bool can_match(int64_t v, int64_t lbound, int64_t ubound) { static_cast<void>(ubound); return lbound < v; }
    bool will_match(int64_t v, int64_t lbound, int64_t ubound) { static_cast<void>(lbound); return ubound < v; }
};

struct LessEqual {
    static const int avx = 0x12;  // _CMP_LE_OQ
    template<class T> bool operator()(const T& v1, const T& v2) const {return v1 <= v2;}
    static const int condition = cond_LessEqual;
};

struct GreaterEqual {
    static const int avx = 0x1D;  // _CMP_GE_OQ
    template<class T> bool operator()(const T& v1, const T& v2) const {return v1 >= v2;}
    static const int condition = cond_GreaterEqual;
};


// CompareLess is a temporary hack to have a generalized way to compare any realm types. Todo, enable correct < 
// operator of StringData (currently gives circular header dependency with utf8.hpp)
template <class T> struct CompareLess
{
    static bool compare(T v1, T v2)
    {
        return v1 < v2;
    }
};
template <> struct CompareLess<StringData>
{
    static bool compare(StringData v1, StringData v2)
    {
        bool ret = utf8_compare(v1.data(), v2.data());
        return ret;
    }
};

} // namespace realm

#endif // REALM_QUERY_CONDITIONS_HPP<|MERGE_RESOLUTION|>--- conflicted
+++ resolved
@@ -85,12 +85,9 @@
         if (v2.is_null() && !v1.is_null())
             return false;
 
-<<<<<<< HEAD
-=======
         if (v1.size() == 0 && !v2.is_null())
             return true;
 
->>>>>>> 72d7e253
         return search_case_fold(v2, v1_upper, v1_lower, v1.size()) != v2.size();
     }
 
@@ -100,12 +97,9 @@
         if (v2.is_null() && !v1.is_null())
             return false;
 
-<<<<<<< HEAD
-=======
         if (v1.size() == 0 && !v2.is_null())
             return true;
 
->>>>>>> 72d7e253
         std::string v1_upper = case_map(v1, true);
         std::string v1_lower = case_map(v1, false);
         return search_case_fold(v2, v1_upper.c_str(), v1_lower.c_str(), v1.size()) != v2.size();
