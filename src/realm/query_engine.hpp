/*************************************************************************
 *
 * REALM CONFIDENTIAL
 * __________________
 *
 *  [2011] - [2015] Realm Inc
 *  All Rights Reserved.
 *
 * NOTICE:  All information contained herein is, and remains
 * the property of Realm Incorporated and its suppliers,
 * if any.  The intellectual and technical concepts contained
 * herein are proprietary to Realm Incorporated
 * and its suppliers and may be covered by U.S. and Foreign Patents,
 * patents in process, and are protected by trade secret or copyright law.
 * Dissemination of this information or reproduction of this material
 * is strictly forbidden unless prior written permission is obtained
 * from Realm Incorporated.
 *
 **************************************************************************/

/*
A query consists of node objects, one for each query condition. Each node contains pointers to all other nodes:

node1        node2         node3
------       -----         -----
node2*       node1*        node1*
node3*       node3*        node2*

The construction of all this takes part in query.cpp. Each node has two important functions:

    aggregate(start, end)
    aggregate_local(start, end)

The aggregate() function executes the aggregate of a query. You can call the method on any of the nodes
(except children nodes of OrNode and SubtableNode) - it has the same behaviour. The function contains
scheduling that calls aggregate_local(start, end) on different nodes with different start/end ranges,
depending on what it finds is most optimal.

The aggregate_local() function contains a tight loop that tests the condition of its own node, and upon match
it tests all other conditions at that index to report a full match or not. It will remain in the tight loop
after a full match.

So a call stack with 2 and 9 being local matches of a node could look like this:

aggregate(0, 10)
    node1->aggregate_local(0, 3)
        node2->find_first_local(2, 3)
        node3->find_first_local(2, 3)
    node3->aggregate_local(3, 10)
        node1->find_first_local(4, 5)
        node2->find_first_local(4, 5)
        node1->find_first_local(7, 8)
        node2->find_first_local(7, 8)

find_first_local(n, n + 1) is a function that can be used to test a single row of another condition. Note that
this is very simplified. There are other statistical arguments to the methods, and also, find_first_local() can be
called from a callback function called by an integer Array.


Template arguments in methods:
----------------------------------------------------------------------------------------------------

TConditionFunction: Each node has a condition from query_conditions.c such as Equal, GreaterEqual, etc

TConditionValue:    Type of values in condition column. That is, int64_t, float, int, bool, etc

TAction:            What to do with each search result, from the enums act_ReturnFirst, act_Count, act_Sum, etc

TResult:            Type of result of actions - float, double, int64_t, etc. Special notes: For act_Count it's
                    int64_t, for RLM_FIND_ALL it's int64_t which points at destination array.

TSourceColumn:      Type of source column used in actions, or *ignored* if no source column is used (like for
                    act_Count, act_ReturnFirst)


There are two important classes used in queries:
----------------------------------------------------------------------------------------------------
SequentialGetter    Column iterator used to get successive values with leaf caching. Used both for condition columns
                    and aggregate source column

AggregateState      State of the aggregate - contains a state variable that stores intermediate sum, max, min,
                    etc, etc.

*/

#ifndef REALM_QUERY_ENGINE_HPP
#define REALM_QUERY_ENGINE_HPP

#include <string>
#include <functional>
#include <algorithm>

#include <realm/util/shared_ptr.hpp>
#include <realm/util/meta.hpp>
#include <realm/util/miscellaneous.hpp>
#include <realm/unicode.hpp>
#include <realm/utilities.hpp>
#include <realm/table.hpp>
#include <realm/table_view.hpp>
#include <realm/column_fwd.hpp>
#include <realm/column_string.hpp>
#include <realm/column_string_enum.hpp>
#include <realm/column_binary.hpp>
#include <realm/column_type_traits.hpp>
#include <realm/query_conditions.hpp>
#include <realm/array_basic.hpp>
#include <realm/array_string.hpp>
#include <realm/column_linklist.hpp>
#include <realm/column_link.hpp>
#include <realm/link_view.hpp>
#include <realm/query_expression.hpp>
#include <realm/column_type_traits.hpp>

#include <iostream>
#include <map>

#if _MSC_FULL_VER >= 160040219
#  include <immintrin.h>
#endif

namespace realm {

// Number of matches to find in best condition loop before breaking out to probe other conditions. Too low value gives too many
// constant time overheads everywhere in the query engine. Too high value makes it adapt less rapidly to changes in match
// frequencies.
const size_t findlocals = 64;

// Average match distance in linear searches where further increase in distance no longer increases query speed (because time
// spent on handling each match becomes insignificant compared to time spent on the search).
const size_t bestdist = 512;

// Minimum number of matches required in a certain condition before it can be used to compute statistics. Too high value can spent
// too much time in a bad node (with high match frequency). Too low value gives inaccurate statistics.
const size_t probe_matches = 4;

const size_t bitwidth_time_unit = 64;

typedef bool (*CallbackDummy)(int64_t);


class ParentNode {
    typedef ParentNode ThisType;
public:
    ParentNode() = default;
    virtual ~ParentNode() = default;

    void gather_children(std::vector<ParentNode*>& v)
    {
        m_children.clear();
        size_t i = v.size();
        v.push_back(this);

        if (m_child)
            m_child->gather_children(v);

        m_children = v;
        m_children.erase(m_children.begin() + i);
        m_children.insert(m_children.begin(), this);
    }

    struct score_compare {
        bool operator ()(const ParentNode* a, const ParentNode* b) const { return a->cost() < b->cost(); }
    };

    double cost() const
    {
        return 8 * bitwidth_time_unit / m_dD + m_dT; // dt = 1/64 to 1. Match dist is 8 times more important than bitwidth
    }

    size_t find_first(size_t start, size_t end);

    virtual void init(const Table& table)
    {
        m_table = &table;
        if (m_child)
            m_child->init(table);
        m_column_action_specializer = nullptr;
    }

    virtual bool is_initialized() const
    {
        return m_table != nullptr;
    }

    virtual size_t find_first_local(size_t start, size_t end) = 0;

    virtual void aggregate_local_prepare(Action TAction, DataType col_id, bool nullable);

    template<Action TAction, class TSourceColumn>
    bool column_action_specialization(QueryStateBase* st, SequentialGetterBase* source_column, size_t r)
    {
        // TResult: type of query result
        // TSourceValue: type of aggregate source
        using TSourceValue = typename TSourceColumn::value_type;
        using TResult = typename ColumnTypeTraitsSum<TSourceValue, TAction>::sum_type;

        // Sum of float column must accumulate in double
        static_assert( !(TAction == act_Sum && (std::is_same<TSourceColumn, float>::value &&
                                                !std::is_same<TResult, double>::value)), "");

        TSourceValue av{};
        // uses_val test because compiler cannot see that IntegerColumn::get has no side effect and result is discarded
        if (static_cast<QueryState<TResult>*>(st)->template uses_val<TAction>() && source_column != nullptr) {
            REALM_ASSERT_DEBUG(dynamic_cast<SequentialGetter<TSourceColumn>*>(source_column) != nullptr);
            av = static_cast<SequentialGetter<TSourceColumn>*>(source_column)->get_next(r);
        }
        REALM_ASSERT_DEBUG(dynamic_cast<QueryState<TResult>*>(st) != nullptr);
        bool cont = static_cast<QueryState<TResult>*>(st)->template match<TAction, 0>(r, 0, av);
        return cont;
    }

    virtual size_t aggregate_local(QueryStateBase* st, size_t start, size_t end, size_t local_limit,
                                   SequentialGetterBase* source_column);


    virtual std::string validate()
    {
        if (error_code != "")
            return error_code;
        if (m_child == nullptr)
            return "";
        else
            return m_child->validate();
    }

    ParentNode(const ParentNode& from, QueryNodeHandoverPatches* patches) :
        m_child(from.m_child ? from.m_child->clone(patches) : nullptr),
        m_condition_column_idx(from.m_condition_column_idx), m_dD(from.m_dD), m_dT(from.m_dT),
        m_probes(from.m_probes), m_matches(from.m_matches)
    {
    }

    void add_child(std::unique_ptr<ParentNode> child)
    {
        if (m_child)
            m_child->add_child(std::move(child));
        else
            m_child = std::move(child);
    }

    virtual std::unique_ptr<ParentNode> clone(QueryNodeHandoverPatches* = nullptr) const = 0;

    virtual void apply_handover_patch(QueryNodeHandoverPatches& patches, Group& group)
    {
        if (m_child)
            m_child->apply_handover_patch(patches, group);
    }

    std::unique_ptr<ParentNode> m_child;
    std::vector<ParentNode*> m_children;
    size_t m_condition_column_idx = npos; // Column of search criteria

    double m_dD; // Average row distance between each local match at current position
    double m_dT; // Time overhead of testing index i + 1 if we have just tested index i. > 1 for linear scans, 0 for index/tableview

    size_t m_probes = 0;
    size_t m_matches = 0;
protected:
    typedef bool (ParentNode::* Column_action_specialized)(QueryStateBase*, SequentialGetterBase*, size_t);
    Column_action_specialized m_column_action_specializer;
    const Table* m_table;
    std::string error_code;

    const ColumnBase& get_column_base(const Table& table, size_t ndx)
    {
        return table.get_column_base(ndx);
    }

    ColumnType get_real_column_type(const Table& table, size_t ndx)
    {
        return table.get_real_column_type(ndx);
    }
};

// Used for performing queries on a Tableview. This is done by simply passing the TableView to this query condition
class ListviewNode: public ParentNode {
public:
    ListviewNode(TableView& tv) : m_size(tv.size()), m_tv(tv) { m_dT = 0.0; }

    // Return the n'th table row index contained in the TableView.
    size_t tableindex(size_t n)
    {
        return to_size_t(m_tv.m_row_indexes.get(n));
    }

    void init(const Table& table) override
    {
        m_table = &table;

        m_dD = m_table->size() / (m_tv.size() + 1.0);

        m_next = 0;
        if (m_size > 0)
            m_max = tableindex(m_size - 1);
        if (m_child) m_child->init(table);
    }

    size_t find_first_local(size_t start, size_t end) override
    {
        // Simply return index of first table row which is >= start
        size_t r;
        r = m_tv.m_row_indexes.find_gte(start, m_next);

        if (r >= end)
            return not_found;

        m_next = r;
        return tableindex(r);
    }

    std::unique_ptr<ParentNode> clone(QueryNodeHandoverPatches* patches) const override
    {
        return std::unique_ptr<ParentNode>(new ListviewNode(*this, patches));
    }

    ListviewNode(const ListviewNode& from, QueryNodeHandoverPatches* patches)
        : ParentNode(from, patches), m_max(from.m_max), m_next(from.m_next), m_size(from.m_size), m_tv(from.m_tv)
    {
    }

protected:
    size_t m_max = 0;
    size_t m_next = 0;
    size_t m_size;

    TableView& m_tv;
};

// For conditions on a subtable (encapsulated in subtable()...end_subtable()). These return the parent row as match if and
// only if one or more subtable rows match the condition.
class SubtableNode: public ParentNode {
public:
    SubtableNode(size_t column, std::unique_ptr<ParentNode> condition) :
        m_condition(std::move(condition)), m_column(column)
    {
        m_dT = 100.0;
    }

    void init(const Table& table) override
    {
        m_dD = 10.0;
        m_table = &table;

        // m_condition is first node in condition of subtable query.
        if (m_condition) {
            // Can't call init() here as usual since the subtable can be degenerate
            // m_condition->init(table);
            std::vector<ParentNode*> v;
            m_condition->gather_children(v);
        }

        // m_child is next node of parent query
        if (m_child)
            m_child->init(table);
    }

    std::string validate() override
    {
        if (error_code != "")
            return error_code;
        if (m_condition == nullptr)
            return "Unbalanced subtable/end_subtable block";
        else
            return m_condition->validate();
    }

    size_t find_first_local(size_t start, size_t end) override
    {
        REALM_ASSERT(m_table);
        REALM_ASSERT(m_condition);

        for (size_t s = start; s < end; ++s) {
            ConstTableRef subtable = m_table->get_subtable(m_column, s);

            if (subtable->is_degenerate())
                return not_found;

            m_condition->init(*subtable);
            const size_t subsize = subtable->size();
            const size_t sub = m_condition->find_first(0, subsize);

            if (sub != not_found)
                return s;
        }
        return not_found;
    }

    std::unique_ptr<ParentNode> clone(QueryNodeHandoverPatches* patches) const override
    {
        return std::unique_ptr<ParentNode>(new SubtableNode(*this, patches));
    }

    SubtableNode(const SubtableNode& from, QueryNodeHandoverPatches* patches) : ParentNode(from, patches),
        m_condition(from.m_condition ? from.m_condition->clone(patches) : nullptr), m_column(from.m_column)
    {
    }

    void apply_handover_patch(QueryNodeHandoverPatches& patches, Group& group) override
    {
        m_condition->apply_handover_patch(patches, group);
    }

    std::unique_ptr<ParentNode> m_condition;
    size_t m_column = npos;
};

namespace _impl {

template<class ColType>
struct CostHeuristic;

template<>
struct CostHeuristic<IntegerColumn>
{
    static const double dD;
    static const double dT;
};

template<>
struct CostHeuristic<IntNullColumn>
{
    static const double dD;
    static const double dT;
};

// FIXME: Add AdaptiveStringColumn, BasicColumn, etc.

}

class ColumnNodeBase : public ParentNode
{
protected:
    ColumnNodeBase(size_t column_idx)
    {
        m_condition_column_idx = column_idx;
    }

    ColumnNodeBase(const ColumnNodeBase& from, QueryNodeHandoverPatches* patches) : ParentNode(from, patches),
        m_last_local_match(from.m_last_local_match), m_local_matches(from.m_local_matches),
        m_local_limit(from.m_local_limit), m_fastmode_disabled(from.m_fastmode_disabled), m_action(from.m_action),
        m_state(from.m_state), m_source_column(from.m_source_column)
    {
    }

    template<Action TAction, class ColType>
    bool match_callback(int64_t v)
    {
        using TSourceValue = typename ColType::value_type;
        using QueryStateType = typename ColumnTypeTraitsSum<TSourceValue, TAction>::sum_type;

        size_t i = to_size_t(v);
        m_last_local_match = i;
        m_local_matches++;

        auto state = static_cast<QueryState<QueryStateType>*>(m_state);
        auto source_column = static_cast<SequentialGetter<ColType>*>(m_source_column);

        // Test remaining sub conditions of this node. m_children[0] is the node that called match_callback(), so skip it
        for (size_t c = 1; c < m_children.size(); c++) {
            m_children[c]->m_probes++;
            size_t m = m_children[c]->find_first_local(i, i + 1);
            if (m != i)
                return true;
        }

        bool b;
        if (state->template uses_val<TAction>())    { // Compiler cannot see that IntegerColumn::Get has no side effect and result is discarded
            TSourceValue av = source_column->get_next(i);
            b = state->template match<TAction, false>(i, 0, av);
        }
        else {
            b = state->template match<TAction, false>(i, 0, TSourceValue{});
        }

        return b;
    }

    // Aggregate bookkeeping
    size_t m_last_local_match = npos;
    size_t m_local_matches = 0;
    size_t m_local_limit = 0;
    bool m_fastmode_disabled = false;
    Action m_action;
    QueryStateBase* m_state = nullptr;
    SequentialGetterBase* m_source_column = nullptr; // Column of values used in aggregate (act_FindAll, actReturnFirst, act_Sum, etc)
};

template<class ColType>
class IntegerNodeBase : public ColumnNodeBase
{
    using ThisType = IntegerNodeBase<ColType>;
public:
    using TConditionValue = typename ColType::value_type;
    static const bool nullable = ColType::nullable;

    template<class TConditionFunction, Action TAction, DataType TDataType, bool Nullable>
    bool find_callback_specialization(size_t s, size_t end_in_leaf)
    {
        using AggregateColumnType = typename GetColumnType<TDataType, Nullable>::type;
        bool cont;
        size_t start_in_leaf = s - this->m_leaf_start;
        cont = this->m_leaf_ptr->template find<TConditionFunction, act_CallbackIdx>
                (m_value, start_in_leaf, end_in_leaf, this->m_leaf_start, nullptr,
                 std::bind1st(std::mem_fun(&ThisType::template match_callback<TAction, AggregateColumnType>), this));
        return cont;
    }

protected:
    using LeafType = typename ColType::LeafType;
    using LeafInfo = typename ColType::LeafInfo;

    size_t aggregate_local_impl(QueryStateBase* st, size_t start, size_t end, size_t local_limit,
                           SequentialGetterBase* source_column, int c)
    {
        REALM_ASSERT(m_children.size() > 0);
        m_local_matches = 0;
        m_local_limit = local_limit;
        m_last_local_match = start - 1;
        m_state = st;

        // If there are no other nodes than us (m_children.size() == 1) AND the column used for our condition is
        // the same as the column used for the aggregate action, then the entire query can run within scope of that
        // column only, with no references to other columns:
        bool fastmode = should_run_in_fastmode(source_column);
        for (size_t s = start; s < end; ) {
            cache_leaf(s);

            size_t end_in_leaf;
            if (end > m_leaf_end)
                end_in_leaf = m_leaf_end - m_leaf_start;
            else
                end_in_leaf = end - m_leaf_start;

            if (fastmode) {
                bool cont;
                size_t start_in_leaf = s - m_leaf_start;
                cont = m_leaf_ptr->find(c, m_action, m_value, start_in_leaf, end_in_leaf, m_leaf_start, static_cast<QueryState<int64_t>*>(st));
                if (!cont)
                    return not_found;
            }
            // Else, for each match in this node, call our IntegerNodeBase::match_callback to test remaining nodes and/or extract
            // aggregate payload from aggregate column:
            else {
                m_source_column = source_column;
                bool cont = (this->*m_find_callback_specialized)(s, end_in_leaf);
                if (!cont)
                    return not_found;
            }

            if (m_local_matches == m_local_limit)
                break;

            s = end_in_leaf + m_leaf_start;
        }

        if (m_local_matches == m_local_limit) {
            m_dD = (m_last_local_match + 1 - start) / (m_local_matches + 1.0);
            return m_last_local_match + 1;
        }
        else {
            m_dD = (end - start) / (m_local_matches + 1.0);
            return end;
        }
    }

    IntegerNodeBase(TConditionValue value, size_t column_idx) : ColumnNodeBase(column_idx),
        m_value(std::move(value))
    {
        m_dT = _impl::CostHeuristic<ColType>::dT;
        m_dD = _impl::CostHeuristic<ColType>::dD;
    }

    IntegerNodeBase(const ThisType& from, QueryNodeHandoverPatches* patches) : ColumnNodeBase(from, patches),
        m_value(from.m_value), m_condition_column(from.m_condition_column),
        m_find_callback_specialized(from.m_find_callback_specialized)
    {
        // state is transient/only valid during search, no need to copy
        m_dT = _impl::CostHeuristic<ColType>::dT;
        m_dD = _impl::CostHeuristic<ColType>::dD;
    }

    void init(const Table& table) override
    {
        ColumnNodeBase::init(table);

        m_dD = _impl::CostHeuristic<ColType>::dD;

        const ColumnBase* col = &get_column_base(table, m_condition_column_idx);
        REALM_ASSERT_DEBUG(dynamic_cast<const ColType*>(col) != nullptr);
        m_condition_column = static_cast<const ColType*>(col);
        m_table = &table;

        // Clear leaf cache
        m_leaf_end = 0;
        m_array_ptr.reset(); // Explicitly destroy the old one first, because we're reusing the memory.
        m_array_ptr.reset(new(&m_leaf_cache_storage) LeafType(table.get_alloc()));

        if (m_child) {
            m_child->init(table);
        }
    }

    void get_leaf(const ColType& col, size_t ndx)
    {
        size_t ndx_in_leaf;
        LeafInfo leaf_info{&m_leaf_ptr, m_array_ptr.get()};
        col.get_leaf(ndx, ndx_in_leaf, leaf_info);
        m_leaf_start = ndx - ndx_in_leaf;
        m_leaf_end = m_leaf_start + m_leaf_ptr->size();
    }

    void cache_leaf(size_t s)
    {
        if (s >= m_leaf_end || s < m_leaf_start) {
            get_leaf(*m_condition_column, s);
            size_t w = m_leaf_ptr->get_width();
            m_dT = (w == 0 ? 1.0 / REALM_MAX_BPNODE_SIZE : w / float(bitwidth_time_unit));
        }
    }

    bool should_run_in_fastmode(SequentialGetterBase* source_column) const
    {
        return (m_children.size() == 1 &&
                (source_column == nullptr ||
                 (!m_fastmode_disabled
                  && static_cast<SequentialGetter<ColType>*>(source_column)->m_column == m_condition_column)));
    }

    // Search value:
    TConditionValue m_value;

    // Column on which search criteria are applied
    const ColType* m_condition_column = nullptr;

    // Leaf cache
    using LeafCacheStorage = typename std::aligned_storage<sizeof(LeafType), alignof(LeafType)>::type;
    LeafCacheStorage m_leaf_cache_storage;
    std::unique_ptr<LeafType, PlacementDelete> m_array_ptr;
    const LeafType* m_leaf_ptr = nullptr;
    size_t m_leaf_start = npos;
    size_t m_leaf_end = 0;
    size_t m_local_end;

    // Aggregate optimization
    using TFind_callback_specialized = bool(ThisType::*)(size_t, size_t);
    TFind_callback_specialized m_find_callback_specialized = nullptr;
};

// FIXME: Add specialization that uses index for TConditionFunction = Equal
template<class ColType, class TConditionFunction>
class IntegerNode : public IntegerNodeBase<ColType> {
    using BaseType = IntegerNodeBase<ColType>;
    using ThisType = IntegerNode<ColType, TConditionFunction>;
public:
    static const bool special_null_node = false;
    using TConditionValue = typename BaseType::TConditionValue;

    IntegerNode(TConditionValue value, size_t column_ndx) : IntegerNodeBase<ColType>(value, column_ndx)
    {
    }

    void aggregate_local_prepare(Action action, DataType col_id, bool nullable) override
    {
        this->m_fastmode_disabled = (col_id == type_Float || col_id == type_Double);
        this->m_action = action;
        this->m_find_callback_specialized = get_specialized_callback(action, col_id, nullable);
    }

    size_t aggregate_local(QueryStateBase* st, size_t start, size_t end, size_t local_limit,
                           SequentialGetterBase* source_column) override
    {
        constexpr int cond = TConditionFunction::condition;
        return this->aggregate_local_impl(st, start, end, local_limit, source_column, cond);
    }


    size_t find_first_local(size_t start, size_t end) override
    {
        REALM_ASSERT(this->m_table);

        while (start < end) {

            // Cache internal leaves
            if (start >= this->m_leaf_end || start < this->m_leaf_start) {
                this->get_leaf(*this->m_condition_column, start);
            }

            // FIXME: Create a fast bypass when you just need to check 1 row, which is used alot from within core.
            // It should just call array::get and save the initial overhead of find_first() which has become quite
            // big. Do this when we have cleaned up core a bit more.

            size_t end2;
            if (end > this->m_leaf_end)
                end2 = this->m_leaf_end - this->m_leaf_start;
            else
                end2 = end - this->m_leaf_start;

            size_t s;
            s = this->m_leaf_ptr->template find_first<TConditionFunction>(this->m_value, start - this->m_leaf_start, end2);

            if (s == not_found) {
                start = this->m_leaf_end;
                continue;
            }
            else
                return s + this->m_leaf_start;
        }

        return not_found;
    }

    std::unique_ptr<ParentNode> clone(QueryNodeHandoverPatches* patches) const override
    {
        return std::unique_ptr<ParentNode>(new IntegerNode<ColType, TConditionFunction>(*this, patches));
    }

    IntegerNode(const IntegerNode& from, QueryNodeHandoverPatches* patches) : BaseType(from, patches)
    {
    }

protected:
    using TFind_callback_specialized = typename BaseType::TFind_callback_specialized;

    static TFind_callback_specialized get_specialized_callback(Action action, DataType col_id, bool nullable)
    {
        switch (action) {
            case act_Count: return get_specialized_callback_2_int<act_Count>(col_id, nullable);
            case act_Sum: return get_specialized_callback_2<act_Sum>(col_id, nullable);
            case act_Max: return get_specialized_callback_2<act_Max>(col_id, nullable);
            case act_Min: return get_specialized_callback_2<act_Min>(col_id, nullable);
            case act_FindAll: return get_specialized_callback_2_int<act_FindAll>(col_id, nullable);
            case act_CallbackIdx: return get_specialized_callback_2_int<act_CallbackIdx>(col_id, nullable);
            default: break;
        }
        REALM_ASSERT(false); // Invalid aggregate function
        return nullptr;
    }

    template<Action TAction>
    static TFind_callback_specialized get_specialized_callback_2(DataType col_id, bool nullable)
    {
        switch (col_id) {
            case type_Int: return get_specialized_callback_3<TAction, type_Int>(nullable);
            case type_Float: return get_specialized_callback_3<TAction, type_Float>(nullable);
            case type_Double: return get_specialized_callback_3<TAction, type_Double>(nullable);
            default: break;
        }
        REALM_ASSERT(false); // Invalid aggregate source column
        return nullptr;
    }

    template<Action TAction>
    static TFind_callback_specialized get_specialized_callback_2_int(DataType col_id, bool nullable)
    {
        if (col_id == type_Int) {
            return get_specialized_callback_3<TAction, type_Int>(nullable);
        }
        REALM_ASSERT(false); // Invalid aggregate source column
        return nullptr;
    }

    template<Action TAction, DataType TDataType>
    static TFind_callback_specialized get_specialized_callback_3(bool nullable)
    {
        if (nullable) {
            return &BaseType::template find_callback_specialization<TConditionFunction, TAction, TDataType, true>;
        } else {
            return &BaseType::template find_callback_specialization<TConditionFunction, TAction, TDataType, false>;
        }
    }
};


// This node is currently used for floats and doubles only
template<class ColType, class TConditionFunction>
class FloatDoubleNode: public ParentNode {
public:
    using TConditionValue = typename ColType::value_type;
    static const bool special_null_node = false;

    FloatDoubleNode(TConditionValue v, size_t column_ndx) : m_value(v)
    {
        m_condition_column_idx = column_ndx;
        m_dT = 1.0;
    }
    FloatDoubleNode(null, size_t column_ndx) : m_value(null::get_null_float<TConditionValue>())
    {
        m_condition_column_idx = column_ndx;
        m_dT = 1.0;
    }

    void init(const Table& table) override
    {
        m_dD = 100.0;
        m_table = &table;
        m_condition_column.init(static_cast<const ColType*>(&get_column_base(table, m_condition_column_idx)));

        if (m_child)
            m_child->init(table);
    }

    size_t find_first_local(size_t start, size_t end) override
    {
        TConditionFunction cond;

        auto find = [&](bool nullability)   {
            bool m_value_nan = nullability ? null::is_null_float(m_value) : false;
            for (size_t s = start; s < end; ++s) {
                TConditionValue v = m_condition_column.get_next(s);
                REALM_ASSERT(!(null::is_null_float(v) && !nullability));
                if (cond(v, m_value, nullability ? null::is_null_float<TConditionValue>(v) : false, m_value_nan))
                    return s;
            }
            return not_found;
        };

        // This will inline the second case but no the first. Todo, use templated lambda when switching to c++14
        if (m_table->is_nullable(m_condition_column_idx))
            return find(true);
        else
            return find(false);
    }

    std::unique_ptr<ParentNode> clone(QueryNodeHandoverPatches* patches) const override
    {
        return std::unique_ptr<ParentNode>(new FloatDoubleNode(*this, patches));
    }

    FloatDoubleNode(const FloatDoubleNode& from, QueryNodeHandoverPatches* patches) : ParentNode(from, patches),
        m_value(from.m_value)
    {
        // m_condition_column is not copied
    }

protected:
    TConditionValue m_value;
    SequentialGetter<ColType> m_condition_column;
};


template<class TConditionFunction>
class BinaryNode: public ParentNode {
public:
    using TConditionValue = BinaryData;
    static const bool special_null_node = false;

    template<Action TAction>
    int64_t find_all(IntegerColumn* /*res*/, size_t /*start*/, size_t /*end*/, size_t /*limit*/, size_t /*source_column*/) {REALM_ASSERT(false); return 0;}

    BinaryNode(BinaryData v, size_t column) : m_value(v)
    {
        m_dT = 100.0;
        m_condition_column_idx = column;
    }

    BinaryNode(null, size_t column) : BinaryNode(BinaryData{}, column)
    {
    }

    void init(const Table& table) override
    {
        m_dD = 100.0;
        m_table = &table;
        m_condition_column = static_cast<const BinaryColumn*>(&get_column_base(table, m_condition_column_idx));
        m_column_type = get_real_column_type(table, m_condition_column_idx);

        if (m_child)
            m_child->init(table);
    }

    size_t find_first_local(size_t start, size_t end) override
    {
        TConditionFunction condition;
        for (size_t s = start; s < end; ++s) {
            BinaryData value = m_condition_column->get(s);
            if (condition(m_value.get(), value))
                return s;
        }
        return not_found;
    }

    std::unique_ptr<ParentNode> clone(QueryNodeHandoverPatches* patches) const override
    {
        return std::unique_ptr<ParentNode>(new BinaryNode(*this, patches));
    }

    BinaryNode(const BinaryNode& from, QueryNodeHandoverPatches* patches) : ParentNode(from, patches),
        m_value(from.m_value), m_condition_column(from.m_condition_column), m_column_type(from.m_column_type)
    {
    }

private:
    OwnedBinaryData m_value;
    const BinaryColumn* m_condition_column;
    ColumnType m_column_type;
};


class StringNodeBase : public ParentNode {
public:
    using TConditionValue = StringData;
    static const bool special_null_node = true;

    template<Action TAction>
    int64_t find_all(IntegerColumn*, size_t, size_t, size_t, size_t)
    {
        REALM_ASSERT(false);
        return 0;
    }

    StringNodeBase(StringData v, size_t column) :
        m_value(v.is_null() ? util::none : util::make_optional(std::string(v)))
    {
        m_condition_column_idx = column;
        m_dT = 10.0;
    }

    void init(const Table& table) override
    {
        m_probes = 0;
        m_matches = 0;
        m_end_s = 0;
        m_leaf_start = 0;
        m_leaf_end = 0;
        m_table = &table;
        m_condition_column = &get_column_base(table, m_condition_column_idx);
        m_column_type = get_real_column_type(table, m_condition_column_idx);
    }

    void clear_leaf_state()
    {
        m_leaf.reset(nullptr);
    }

    StringNodeBase(const StringNodeBase& from, QueryNodeHandoverPatches* patches) : ParentNode(from, patches),
        m_value(from.m_value), m_condition_column(from.m_condition_column), m_column_type(from.m_column_type),
        m_leaf_type(from.m_leaf_type), m_end_s(0), m_leaf_start(0), m_leaf_end(0)
    {
    }

protected:
    util::Optional<std::string> m_value;

    const ColumnBase* m_condition_column;
    ColumnType m_column_type;

    // Used for linear scan through short/long-string
    std::unique_ptr<const ArrayParent> m_leaf;
    StringColumn::LeafType m_leaf_type;
    size_t m_end_s;
    size_t m_leaf_start;
    size_t m_leaf_end;

};

// Conditions for strings. Note that Equal is specialized later in this file!
template<class TConditionFunction>
class StringNode: public StringNodeBase {
public:
    StringNode(StringData v, size_t column) : StringNodeBase(v, column)
    {
        auto upper = case_map(v, true);
        auto lower = case_map(v, false);
        if (!upper || !lower) {
            error_code = "Malformed UTF-8: " + std::string(v);
        }
        else {
            m_ucase = std::move(*upper);
            m_lcase = std::move(*lower);
        }
    }

    void init(const Table& table) override
    {
        clear_leaf_state();

        m_dD = 100.0;

        StringNodeBase::init(table);

        if (m_child)
            m_child->init(table);
    }


    size_t find_first_local(size_t start, size_t end) override
    {
        TConditionFunction cond;

        for (size_t s = start; s < end; ++s) {
            StringData t;

            if (m_column_type == col_type_StringEnum) {
                // enum
                t = static_cast<const StringEnumColumn*>(m_condition_column)->get(s);
            }
            else {
                // short or long
                const StringColumn* asc = static_cast<const StringColumn*>(m_condition_column);
                REALM_ASSERT_3(s, <, asc->size());
                if (s >= m_end_s || s < m_leaf_start) {
                    // we exceeded current leaf's range
                    clear_leaf_state();
                    size_t ndx_in_leaf;
                    m_leaf = asc->get_leaf(s, ndx_in_leaf, m_leaf_type);
                    m_leaf_start = s - ndx_in_leaf;

                    if (m_leaf_type == StringColumn::leaf_type_Small)
                        m_end_s = m_leaf_start + static_cast<const ArrayString&>(*m_leaf).size();
                    else if (m_leaf_type ==  StringColumn::leaf_type_Medium)
                        m_end_s = m_leaf_start + static_cast<const ArrayStringLong&>(*m_leaf).size();
                    else
                        m_end_s = m_leaf_start + static_cast<const ArrayBigBlobs&>(*m_leaf).size();
                }

                if (m_leaf_type == StringColumn::leaf_type_Small)
                    t = static_cast<const ArrayString&>(*m_leaf).get(s - m_leaf_start);
                else if (m_leaf_type ==  StringColumn::leaf_type_Medium)
                    t = static_cast<const ArrayStringLong&>(*m_leaf).get(s - m_leaf_start);
                else
                    t = static_cast<const ArrayBigBlobs&>(*m_leaf).get_string(s - m_leaf_start);
            }
            if (cond(StringData(m_value), m_ucase.data(), m_lcase.data(), t))
                return s;
        }
        return not_found;
    }

    std::unique_ptr<ParentNode> clone(QueryNodeHandoverPatches* patches) const override
    {
        return std::unique_ptr<ParentNode>(new StringNode<TConditionFunction>(*this, patches));
    }

    StringNode(const StringNode& from, QueryNodeHandoverPatches* patches) : StringNodeBase(from, patches),
        m_ucase(from.m_ucase), m_lcase(from.m_lcase)
    {
    }

protected:
    std::string m_ucase;
    std::string m_lcase;
};



// Specialization for Equal condition on Strings - we specialize because we can utilize indexes (if they exist) for Equal.
// Future optimization: make specialization for greater, notequal, etc
template<>
class StringNode<Equal>: public StringNodeBase {
public:
    StringNode(StringData v, size_t column): StringNodeBase(v,column)
    {
    }
    ~StringNode() noexcept override
    {
        deallocate();
    }

    void deallocate() noexcept
    {
        // Must be called after each query execution too free temporary resources used by the execution. Run in
        // destructor, but also in Init because a user could define a query once and execute it multiple times.
        clear_leaf_state();

        if (m_index_matches_destroy)
            m_index_matches->destroy();

        m_index_matches_destroy = false;
        m_index_matches.reset();
        m_index_getter.reset();
    }

    void init(const Table& table) override
    {
        deallocate();
        m_dD = 10.0;
        StringNodeBase::init(table);

        if (m_column_type == col_type_StringEnum) {
            m_dT = 1.0;
            m_key_ndx = static_cast<const StringEnumColumn*>(m_condition_column)->get_key_ndx(m_value);
        }
        else if (m_condition_column->has_search_index()) {
            m_dT = 0.0;
        }
        else {
            m_dT = 10.0;
        }

        if (m_condition_column->has_search_index()) {

            FindRes fr;
            size_t index_ref;

            if (m_column_type == col_type_StringEnum) {
                fr = static_cast<const StringEnumColumn*>(m_condition_column)->find_all_indexref(m_value, index_ref);
            }
            else {
                fr = static_cast<const StringColumn*>(m_condition_column)->find_all_indexref(m_value, index_ref);
            }

            m_index_matches_destroy = false;
            m_last_indexed = 0;
            m_last_start = 0;

            switch (fr) {
                case FindRes_single:
                    m_index_matches.reset(new IntegerColumn(IntegerColumn::unattached_root_tag(), Allocator::get_default())); // Throws
                    m_index_matches->get_root_array()->create(Array::type_Normal); // Throws
                    m_index_matches->add(index_ref);
                    m_index_matches_destroy = true;        // we own m_index_matches, so we must destroy it
                    break;

                case FindRes_column:
                    // todo: Apparently we can't use m_index.get_alloc() because it uses default allocator which simply makes
                    // translate(x) = x. Shouldn't it inherit owner column's allocator?!
                    m_index_matches.reset(new IntegerColumn(IntegerColumn::unattached_root_tag(), m_condition_column->get_alloc())); // Throws
                    m_index_matches->get_root_array()->init_from_ref(index_ref);
                    break;

                case FindRes_not_found:
                    m_index_matches.reset();
                    m_index_getter.reset();
                    m_index_size = 0;
                    break;
            }

            if (m_index_matches) {
                m_index_getter.reset(new SequentialGetter<IntegerColumn>(m_index_matches.get()));
                m_index_size = m_index_getter->m_column->size();
            }

        }
        else if (m_column_type != col_type_String) {
            REALM_ASSERT_DEBUG(dynamic_cast<const StringEnumColumn*>(m_condition_column));
            m_cse.init(static_cast<const StringEnumColumn*>(m_condition_column));
        }

        if (m_child)
            m_child->init(table);
    }

    size_t find_first_local(size_t start, size_t end) override
    {
        REALM_ASSERT(m_table);

        if (m_condition_column->has_search_index()) {
            // Indexed string column
            if (!m_index_getter)
                return not_found; // no matches in the index

            size_t f = not_found;

            if (m_last_start > start)
                m_last_indexed = 0;
            m_last_start = start;

            while (f == not_found && m_last_indexed < m_index_size) {
                m_index_getter->cache_next(m_last_indexed);
                f = m_index_getter->m_leaf_ptr->find_gte(start, m_last_indexed - m_index_getter->m_leaf_start, nullptr);

                if (f >= end || f == not_found) {
                    m_last_indexed = m_index_getter->m_leaf_end;
                }
                else {
                    start = to_size_t(m_index_getter->m_leaf_ptr->get(f));
                    if (start >= end)
                        return not_found;
                    else {
                        m_last_indexed = f + m_index_getter->m_leaf_start;
                        return start;
                    }
                }
            }
            return not_found;
        }

        if (m_column_type != col_type_String) {
            // Enum string column
            if (m_key_ndx == not_found)
                return not_found;  // not in key set

            for (size_t s = start; s < end; ++s) {
                m_cse.cache_next(s);
                s = m_cse.m_leaf_ptr->find_first(m_key_ndx, s - m_cse.m_leaf_start, m_cse.local_end(end));
                if (s == not_found)
                    s = m_cse.m_leaf_end - 1;
                else
                    return s + m_cse.m_leaf_start;
            }

            return not_found;
        }

        // Normal string column, with long or short leaf
        for (size_t s = start; s < end; ++s) {
            const StringColumn* asc = static_cast<const StringColumn*>(m_condition_column);
            if (s >= m_leaf_end || s < m_leaf_start) {
                clear_leaf_state();
                size_t ndx_in_leaf;
                m_leaf = asc->get_leaf(s, ndx_in_leaf, m_leaf_type);
                m_leaf_start = s - ndx_in_leaf;
                if (m_leaf_type == StringColumn::leaf_type_Small)
                    m_leaf_end = m_leaf_start + static_cast<const ArrayString&>(*m_leaf).size();
                else if (m_leaf_type ==  StringColumn::leaf_type_Medium)
                    m_leaf_end = m_leaf_start + static_cast<const ArrayStringLong&>(*m_leaf).size();
                else
                    m_leaf_end = m_leaf_start + static_cast<const ArrayBigBlobs&>(*m_leaf).size();
                REALM_ASSERT(m_leaf);
            }
            size_t end2 = (end > m_leaf_end ? m_leaf_end - m_leaf_start : end - m_leaf_start);

            if (m_leaf_type == StringColumn::leaf_type_Small)
                s = static_cast<const ArrayString&>(*m_leaf).find_first(m_value, s - m_leaf_start, end2);
            else if (m_leaf_type ==  StringColumn::leaf_type_Medium)
                s = static_cast<const ArrayStringLong&>(*m_leaf).find_first(m_value, s - m_leaf_start, end2);
            else
                s = static_cast<const ArrayBigBlobs&>(*m_leaf).find_first(str_to_bin(m_value), true, s - m_leaf_start, end2);

            if (s == not_found)
                s = m_leaf_end - 1;
            else
                return s + m_leaf_start;
        }

        return not_found;
    }

    std::unique_ptr<ParentNode> clone(QueryNodeHandoverPatches* patches) const override
    {
        return std::unique_ptr<ParentNode>(new StringNode<Equal>(*this, patches));
    }

    StringNode(const StringNode& from, QueryNodeHandoverPatches* patches) : StringNodeBase(from, patches),
        m_index_matches_destroy(false)
    {
    }

private:
    inline BinaryData str_to_bin(const StringData& s) noexcept
    {
        return BinaryData(s.data(), s.size());
    }

    size_t m_key_ndx = not_found;
    size_t m_last_indexed;

    // Used for linear scan through enum-string
    SequentialGetter<StringEnumColumn> m_cse;

    // Used for index lookup
    std::unique_ptr<IntegerColumn> m_index_matches;
    bool m_index_matches_destroy = false;
    std::unique_ptr<SequentialGetter<IntegerColumn>> m_index_getter;
    size_t m_index_size;
    size_t m_last_start;
};

// OR node contains at least two node pointers: Two or more conditions to OR
// together in m_conditions, and the next AND condition (if any) in m_child.
//
// For 'second.equal(23).begin_group().first.equal(111).Or().first.equal(222).end_group().third().equal(555)', this
// will first set m_conditions[0] = left-hand-side through constructor, and then later, when .first.equal(222) is invoked,
// invocation will set m_conditions[1] = right-hand-side through Query& Query::Or() (see query.cpp). In there, m_child is
// also set to next AND condition (if any exists) following the OR.
class OrNode: public ParentNode {
public:
    template<Action TAction>
    int64_t find_all(IntegerColumn*, size_t, size_t, size_t, size_t)
    {
        REALM_ASSERT(false);
        return 0;
    }

    OrNode(std::unique_ptr<ParentNode> condition)
    {
        m_dT = 50.0;
        if (condition)
            m_conditions.emplace_back(std::move(condition));
    }

    OrNode(const OrNode& other, QueryNodeHandoverPatches* patches) : ParentNode(other, patches)
    {
        for (const auto& condition : other.m_conditions) {
<<<<<<< HEAD
            m_conditions.emplace_back(condition->clone());
=======
            m_conditions.emplace_back(condition->clone(patches));
>>>>>>> 624254f4
        }
    }

    void init(const Table& table) override
    {
        m_dD = 10.0;

        m_start.clear();
        m_start.resize(m_conditions.size(), 0);

        m_last.clear();
        m_last.resize(m_conditions.size(), 0);

        m_was_match.clear();
        m_was_match.resize(m_conditions.size(), false);

        std::vector<ParentNode*> v;
        for (auto& condition : m_conditions) {
            condition->init(table);
            v.clear();
            condition->gather_children(v);
        }

        if (m_child)
            m_child->init(table);

        m_table = &table;
    }

    size_t find_first_local(size_t start, size_t end) override
    {
        if (start >= end)
            return not_found;

        size_t index = not_found;

        for (size_t c = 0; c < m_conditions.size(); ++c) {
            // out of order search; have to discard cached results
            if (start < m_start[c]) {
                m_last[c] = 0;
                m_was_match[c] = false;
            }
            // already searched this range and didn't match
            else if (m_last[c] >= end)
                continue;
            // already search this range and *did* match
           else if (m_was_match[c] && m_last[c] >= start) {
                if (index > m_last[c])
                    index = m_last[c];
               continue;
            }

            m_start[c] = start;
            size_t fmax = std::max(m_last[c], start);
            size_t f = m_conditions[c]->find_first(fmax, end);
            m_was_match[c] = f != not_found;
            m_last[c] = f == not_found ? end : f;
            if (f != not_found && index > m_last[c])
                index = m_last[c];
        }

        return index;
    }

    std::string validate() override
    {
        if (error_code != "")
            return error_code;
        if (m_conditions.size() == 0)
            return "Missing left-hand side of OR";
        if (m_conditions.size() == 1)
            return "Missing right-hand side of OR";
        std::string s;
        if (m_child != 0)
            s = m_child->validate();
        if (s != "")
            return s;
        for (size_t i = 0; i < m_conditions.size(); ++i) {
            s = m_conditions[i]->validate();
            if (s != "")
                return s;
        }
        return "";
    }

    std::unique_ptr<ParentNode> clone(QueryNodeHandoverPatches* patches) const override
    {
        return std::unique_ptr<ParentNode>(new OrNode(*this, patches));
    }

    void apply_handover_patch(QueryNodeHandoverPatches& patches, Group& group) override
    {
        for (auto it = m_conditions.rbegin(); it != m_conditions.rend(); ++it)
            (*it)->apply_handover_patch(patches, group);
    }

    std::vector<std::unique_ptr<ParentNode>> m_conditions;
private:
    // start index of the last find for each cond
    std::vector<size_t> m_start;
    // last looked at index of the lasft find for each cond
    // is a matching index if m_was_match is true
    std::vector<size_t> m_last;
    std::vector<bool> m_was_match;
};



class NotNode: public ParentNode {
public:
    template<Action TAction>
    int64_t find_all(IntegerColumn*, size_t, size_t, size_t, size_t)
    {
        REALM_ASSERT(false);
        return 0;
    }

    NotNode(std::unique_ptr<ParentNode> condition) : m_condition(std::move(condition))
    {
        m_dT = 50.0;
    }

    void init(const Table& table) override
    {
        m_dD = 10.0;

        std::vector<ParentNode*> v;

        m_condition->init(table);
        v.clear();
        m_condition->gather_children(v);

        // Heuristics bookkeeping:
        m_known_range_start = 0;
        m_known_range_end = 0;
        m_first_in_known_range = not_found;

        if (m_child)
            m_child->init(table);

        m_table = &table;
    }

    size_t find_first_local(size_t start, size_t end) override;

    std::string validate() override
    {
        if (error_code != "")
            return error_code;
        if (m_condition == 0)
            return "Missing argument to Not";
        std::string s;
        if (m_child != 0)
            s = m_child->validate();
        if (s != "")
            return s;
        s = m_condition->validate();
        if (s != "")
            return s;
        return "";
    }

    std::unique_ptr<ParentNode> clone(QueryNodeHandoverPatches* patches) const override
    {
        return std::unique_ptr<ParentNode>(new NotNode(*this, patches));
    }

    NotNode(const NotNode& from, QueryNodeHandoverPatches* patches) : ParentNode(from, patches),
        m_condition(from.m_condition ? from.m_condition->clone(patches) : nullptr),
        m_known_range_start(from.m_known_range_start), m_known_range_end(from.m_known_range_end),
        m_first_in_known_range(from.m_first_in_known_range)
    {
    }

    void apply_handover_patch(QueryNodeHandoverPatches& patches, Group& group) override
    {
        m_condition->apply_handover_patch(patches, group);
    }

    std::unique_ptr<ParentNode> m_condition;
private:
    // FIXME This heuristic might as well be reused for all condition nodes.
    size_t m_known_range_start;
    size_t m_known_range_end;
    size_t m_first_in_known_range;

    bool evaluate_at(size_t rowndx);
    void update_known(size_t start, size_t end, size_t first);
    size_t find_first_loop(size_t start, size_t end);
    size_t find_first_covers_known(size_t start, size_t end);
    size_t find_first_covered_by_known(size_t start, size_t end);
    size_t find_first_overlap_lower(size_t start, size_t end);
    size_t find_first_overlap_upper(size_t start, size_t end);
    size_t find_first_no_overlap(size_t start, size_t end);
};


// Compare two columns with eachother row-by-row
template<class ColType, class TConditionFunction>
class TwoColumnsNode: public ParentNode {
public:
    using TConditionValue = typename ColType::value_type;

    template<Action TAction>
    int64_t find_all(IntegerColumn* /*res*/, size_t /*start*/, size_t /*end*/, size_t /*limit*/, size_t /*source_column*/) {REALM_ASSERT(false); return 0;}

    TwoColumnsNode(size_t column1, size_t column2)
    {
        m_dT = 100.0;
        m_condition_column_idx1 = column1;
        m_condition_column_idx2 = column2;
    }

    ~TwoColumnsNode() noexcept override
    {
        delete[] m_value.data();
    }

    void init(const Table& table) override
    {
        m_dD = 100.0;
        m_table = &table;

        const ColumnBase* cb = &get_column_base(table, m_condition_column_idx1);
        REALM_ASSERT_DEBUG(dynamic_cast<const ColType*>(cb));
        const ColType* c = static_cast<const ColType*>(cb);
        m_getter1.init(c);

        c = static_cast<const ColType*>(&get_column_base(table, m_condition_column_idx2));
        m_getter2.init(c);

        if (m_child)
            m_child->init(table);
    }

    size_t find_first_local(size_t start, size_t end) override
    {
        size_t s = start;

        while (s < end) {
            if (std::is_same<TConditionValue, int64_t>::value) {
                // For int64_t we've created an array intrinsics named compare_leafs which template expands bitwidths
                // of boths arrays to make Get faster.
                m_getter1.cache_next(s);
                m_getter2.cache_next(s);

                QueryState<int64_t> qs;
                bool resume = m_getter1.m_leaf_ptr->template compare_leafs<TConditionFunction, act_ReturnFirst>(m_getter2.m_leaf_ptr, s - m_getter1.m_leaf_start, m_getter1.local_end(end), 0, &qs, CallbackDummy());

                if (resume)
                    s = m_getter1.m_leaf_end;
                else
                    return to_size_t(qs.m_state) + m_getter1.m_leaf_start;
            }
            else {
                // This is for float and double.

#if 0 && defined(REALM_COMPILER_AVX)
// AVX has been disabled because of array alignment (see https://app.asana.com/0/search/8836174089724/5763107052506)
//
// For AVX you can call things like if (sseavx<1>()) to test for AVX, and then utilize _mm256_movemask_ps (VC)
// or movemask_cmp_ps (gcc/clang)
//
// See https://github.com/rrrlasse/realm/tree/AVX for an example of utilizing AVX for a two-column search which has
// been benchmarked to: floats: 288 ms vs 552 by using AVX compared to 2-level-unrolled FPU loop. doubles: 415 ms vs
// 475 (more bandwidth bound). Tests against SSE have not been performed; AVX may not pay off. Please benchmark
#endif

                TConditionValue v1 = m_getter1.get_next(s);
                TConditionValue v2 = m_getter2.get_next(s);
                TConditionFunction C;

                if (C(v1, v2))
                    return s;
                else
                    s++;
            }
        }
        return not_found;
    }

    std::unique_ptr<ParentNode> clone(QueryNodeHandoverPatches* patches) const override
    {
        return std::unique_ptr<ParentNode>(new TwoColumnsNode<ColType, TConditionFunction>(*this, patches));
    }

    TwoColumnsNode(const TwoColumnsNode& from, QueryNodeHandoverPatches* patches) : ParentNode(from, patches),
        m_value(from.m_value), m_condition_column(from.m_condition_column), m_column_type(from.m_column_type),
        m_condition_column_idx1(from.m_condition_column_idx1), m_condition_column_idx2(from.m_condition_column_idx2)
    {
        // NOT copied:
        // m_getter1 = from.m_getter1;
        // m_getter2 = from.m_getter2;
    }

private:
    BinaryData m_value;
    const BinaryColumn* m_condition_column;
    ColumnType m_column_type;

    size_t m_condition_column_idx1;
    size_t m_condition_column_idx2;

    SequentialGetter<ColType> m_getter1;
    SequentialGetter<ColType> m_getter2;
};


// For Next-Generation expressions like col1 / col2 + 123 > col4 * 100.
class ExpressionNode: public ParentNode {

public:
    ExpressionNode(std::unique_ptr<Expression> expression) : m_expression(std::move(expression))
    {
        m_dD = 10.0;
        m_dT = 50.0;
    }

    void init(const Table& table) override
    {
        m_expression->set_table(&table);
        if (m_child)
            m_child->init(table);
    }

    size_t find_first_local(size_t start, size_t end) override
    {
        return m_expression->find_first(start, end);
    }

    std::unique_ptr<ParentNode> clone(QueryNodeHandoverPatches* patches) const override
    {
        return std::unique_ptr<ParentNode>(new ExpressionNode(*this, patches));
    }

    void apply_handover_patch(QueryNodeHandoverPatches& patches, Group& group) override
    {
        m_expression->apply_handover_patch(patches, group);
    }

private:
    ExpressionNode(const ExpressionNode& from, QueryNodeHandoverPatches* patches) : ParentNode(from, patches),
        m_expression(from.m_expression->clone(patches))
    {
    }

    std::unique_ptr<Expression> m_expression;
};


struct LinksToNodeHandoverPatch : public QueryNodeHandoverPatch {
    std::unique_ptr<RowBaseHandoverPatch> m_target_row;
    size_t m_origin_column;
};

class LinksToNode : public ParentNode {
public:
    LinksToNode(size_t origin_column_index, const ConstRow& target_row) :
        m_origin_column(origin_column_index),
        m_target_row(target_row)
    {
        m_dD = 10.0;
        m_dT = 50.0;
    }

    void init(const Table& table) override
    {
        m_table = &table;
        if (m_child)
            m_child->init(table);
    }

    size_t find_first_local(size_t start, size_t end) override
    {
        if (!m_target_row.is_attached())
            return not_found;

        DataType type = m_table->get_column_type(m_origin_column);
        REALM_ASSERT(type == type_Link || type == type_LinkList);

        if (type == type_Link) {
            LinkColumnBase& clb = const_cast<Table*>(m_table)->get_column_link_base(m_origin_column);
            LinkColumn& cl = static_cast<LinkColumn&>(clb);
            return cl.find_first(m_target_row.get_index() + 1, start, end); // LinkColumn stores link to row N as the integer N + 1
        }
        else if (type == type_LinkList) {
            LinkColumnBase& clb = const_cast<Table*>(m_table)->get_column_link_base(m_origin_column);
            LinkListColumn& cll = static_cast<LinkListColumn&>(clb);

            for (size_t i = start; i < end; i++) {
                LinkViewRef lv = cll.get(i);
                if (lv->find(m_target_row.get_index()) != not_found)
                    return i;
            }
        }

        return not_found;
    }

    std::unique_ptr<ParentNode> clone(QueryNodeHandoverPatches* patches) const override
    {
        return std::unique_ptr<ParentNode>(new LinksToNode(*this, patches));
    }

    void apply_handover_patch(QueryNodeHandoverPatches& patches, Group& group) override
    {
        REALM_ASSERT(patches.size());
        std::unique_ptr<QueryNodeHandoverPatch> abstract_patch = std::move(patches.back());
        patches.pop_back();

        auto patch = dynamic_cast<LinksToNodeHandoverPatch*>(abstract_patch.get());
        REALM_ASSERT(patch);

        m_origin_column = patch->m_origin_column;
        m_target_row.apply_and_consume_patch(patch->m_target_row, group);

        ParentNode::apply_handover_patch(patches, group);
    }

private:
    size_t m_origin_column;
    ConstRow m_target_row;

    LinksToNode(const LinksToNode& source, QueryNodeHandoverPatches* patches) : ParentNode(source, patches),
         m_origin_column(patches ? npos : source.m_origin_column),
         m_target_row(patches ? ConstRow() : source.m_target_row)
    {
        if (!patches)
            return;

        std::unique_ptr<LinksToNodeHandoverPatch> patch(new LinksToNodeHandoverPatch);
        patch->m_origin_column = source.m_origin_column;
        ConstRow::generate_patch(source.m_target_row, patch->m_target_row);
        patches->emplace_back(patch.release());
    }
};

} // namespace realm

#endif // REALM_QUERY_ENGINE_HPP<|MERGE_RESOLUTION|>--- conflicted
+++ resolved
@@ -1282,11 +1282,7 @@
     OrNode(const OrNode& other, QueryNodeHandoverPatches* patches) : ParentNode(other, patches)
     {
         for (const auto& condition : other.m_conditions) {
-<<<<<<< HEAD
-            m_conditions.emplace_back(condition->clone());
-=======
             m_conditions.emplace_back(condition->clone(patches));
->>>>>>> 624254f4
         }
     }
 
