/*************************************************************************
 *
 * Copyright 2016 Realm Inc.
 *
 * Licensed under the Apache License, Version 2.0 (the "License");
 * you may not use this file except in compliance with the License.
 * You may obtain a copy of the License at
 *
 * http://www.apache.org/licenses/LICENSE-2.0
 *
 * Unless required by applicable law or agreed to in writing, software
 * distributed under the License is distributed on an "AS IS" BASIS,
 * WITHOUT WARRANTIES OR CONDITIONS OF ANY KIND, either express or implied.
 * See the License for the specific language governing permissions and
 * limitations under the License.
 *
 **************************************************************************/

#include <iomanip>
#include <ostream>

#include <memory>
#include <realm/column_mixed.hpp>

using namespace realm;
using namespace realm::util;

MixedColumn::RefsColumn::RefsColumn(Allocator& alloc, ref_type ref, Table* table, size_t column_ndx)
    : SubtableColumnBase(alloc, ref, table, column_ndx)
{
}

MixedColumn::RefsColumn::~RefsColumn() noexcept
{
}

MixedColumn::~MixedColumn() noexcept
{
}


void MixedColumn::update_from_parent(size_t old_baseline) noexcept
{
    if (!get_root_array()->update_from_parent(old_baseline))
        return;

    m_types->update_from_parent(old_baseline);
    m_data->update_from_parent(old_baseline);
    if (m_binary_data)
        m_binary_data->update_from_parent(old_baseline);
    if (m_timestamp_data)
        m_timestamp_data->update_from_parent(old_baseline);
}

void MixedColumn::create(Allocator& alloc, ref_type ref, Table* table, size_t column_ndx)
{
    std::unique_ptr<Array> top;
    std::unique_ptr<IntegerColumn> types;
    std::unique_ptr<RefsColumn> data;
    std::unique_ptr<BinaryColumn> binary_data;
    std::unique_ptr<TimestampColumn> timestamp_data;
    top.reset(new Array(alloc)); // Throws
    top->init_from_ref(ref);
    REALM_ASSERT(top->size() == 2 || top->size() == 3 || top->size() == 4);
    ref_type types_ref = top->get_as_ref(0);
    ref_type data_ref = top->get_as_ref(1);
    types.reset(new IntegerColumn(alloc, types_ref)); // Throws
    types->set_parent(top.get(), 0);
    data.reset(new RefsColumn(alloc, data_ref, table, column_ndx)); // Throws
    data->set_parent(top.get(), 1);
    REALM_ASSERT_3(types->size(), ==, data->size());

    // Binary data column with values that does not fit in data column is only
    // there if needed
    if (top->size() >= 3) {
        ref_type binary_data_ref = top->get_as_ref(2);
        binary_data.reset(new BinaryColumn(alloc, binary_data_ref)); // Throws
        binary_data->set_parent(top.get(), 2);
    }

    // TimestampColumn is only there if needed
    if (top->size() >= 4) {
        ref_type timestamp_ref = top->get_as_ref(3);
        timestamp_data.reset(new TimestampColumn(alloc, timestamp_ref)); // Throws
        timestamp_data->set_parent(top.get(), 3);
    }

    m_array = std::move(top);
    m_types = std::move(types);
    m_data = std::move(data);
    m_binary_data = std::move(binary_data);
    m_timestamp_data = std::move(timestamp_data);
}


void MixedColumn::ensure_binary_data_column()
{
    if (m_binary_data)
        return;

    ref_type ref = BinaryColumn::create(m_array->get_alloc(), 0, true); // Throws
    m_binary_data.reset(new BinaryColumn(m_array->get_alloc(), ref));   // Throws
    REALM_ASSERT_3(m_array->size(), ==, 2);
    m_array->add(ref); // Throws
    m_binary_data->set_parent(m_array.get(), 2);
}


void MixedColumn::ensure_timestamp_column()
{
    // binary data is expected at index 2
    ensure_binary_data_column();

    if (m_timestamp_data)
        return;

    constexpr bool nullable = true;
    ref_type ref = TimestampColumn::create(m_array->get_alloc(), 0, nullable); // Throws
    m_timestamp_data.reset(new TimestampColumn(m_array->get_alloc(), ref));    // Throws
    REALM_ASSERT_3(m_array->size(), ==, 3);
    m_array->add(ref); // Throws
    m_timestamp_data->set_parent(m_array.get(), 3);
}


MixedColumn::MixedColType MixedColumn::clear_value(size_t row_ndx, MixedColType new_type)
{
    REALM_ASSERT_3(row_ndx, <, m_types->size());

    MixedColType old_type = MixedColType(m_types->get(row_ndx));
    switch (old_type) {
        case mixcol_Int:
        case mixcol_IntNeg:
        case mixcol_Bool:
        case mixcol_OldDateTime:
        case mixcol_Float:
        case mixcol_Double:
        case mixcol_DoubleNeg:
            goto carry_on;
        case mixcol_String:
        case mixcol_Binary: {
            // If item is in middle of the column, we just clear it to avoid
            // having to adjust refs to following items
            //
            // FIXME: this is a leak. We should adjust (not important, Mixed is not officially supported)
            size_t data_ndx = size_t(uint64_t(m_data->get(row_ndx)) >> 1);
            const bool is_last = data_ndx == m_binary_data->size() - 1;
            if (is_last) {
                m_binary_data->erase(data_ndx, is_last);
            }
            else {
                // FIXME: But this will lead to unbounded in-file leaking in
                // for(;;) { insert_binary(i, ...); erase(i); }  (not important, Mixed is not officially supported)
                m_binary_data->set(data_ndx, BinaryData());
            }
            goto carry_on;
        }
        case mixcol_Timestamp: {
            size_t data_row_ndx = size_t(m_data->get(row_ndx) >> 1);
            const bool is_last = data_row_ndx == m_timestamp_data->size() - 1;
            if (is_last) {
                m_timestamp_data->erase(data_row_ndx, is_last);
            }
            else {
                // FIXME: But this will lead to unbounded in-file leaking in
                // for(;;) { insert_binary(i, ...); erase(i); }
                // (not important because Mixed is not officially supported)
                m_timestamp_data->set(data_row_ndx, Timestamp{});
            }
            goto carry_on;
        }

        case mixcol_Table: {
            // Delete entire table
            ref_type ref = m_data->get_as_ref(row_ndx);
            Array::destroy_deep(ref, m_data->get_alloc());
            goto carry_on;
        }
        case mixcol_Mixed:
            break;
    }
    REALM_ASSERT(false);

carry_on:
    if (old_type != new_type)
        m_types->set(row_ndx, new_type);
    m_data->set(row_ndx, 0);

    return old_type;
}


void MixedColumn::do_erase(size_t row_ndx, size_t num_rows_to_erase, size_t prior_num_rows)
{
    REALM_ASSERT_DEBUG(prior_num_rows == size());
    REALM_ASSERT(num_rows_to_erase <= prior_num_rows);
    REALM_ASSERT(row_ndx <= prior_num_rows - num_rows_to_erase);

    bool is_last = (row_ndx + num_rows_to_erase == prior_num_rows);
    for (size_t i = num_rows_to_erase; i > 0; --i) {
        size_t row_ndx_2 = row_ndx + i - 1;
        // Remove refs or binary data
        clear_value(row_ndx_2, mixcol_Int); // Throws
        m_types->erase(row_ndx, is_last);   // Throws
    }

    bool broken_reciprocal_backlinks = false;                                                    // Ignored
    m_data->erase_rows(row_ndx, num_rows_to_erase, prior_num_rows, broken_reciprocal_backlinks); // Throws
}


void MixedColumn::do_move_last_over(size_t row_ndx, size_t prior_num_rows)
{
    REALM_ASSERT_DEBUG(prior_num_rows == size());
    REALM_ASSERT(row_ndx < prior_num_rows);

    // Remove refs or binary data
    clear_value(row_ndx, mixcol_Int); // Throws

    size_t last_row_ndx = prior_num_rows - 1;
    m_types->move_last_over(row_ndx, last_row_ndx); // Throws

    bool broken_reciprocal_backlinks = false;                                         // Ignored
    m_data->move_last_row_over(row_ndx, prior_num_rows, broken_reciprocal_backlinks); // Throws
}

void MixedColumn::do_swap_rows(size_t row_ndx_1, size_t row_ndx_2)
{
    REALM_ASSERT_3(row_ndx_1, <=, size());
    REALM_ASSERT_3(row_ndx_2, <=, size());

    m_types->swap_rows(row_ndx_1, row_ndx_2);
    m_data->swap_rows(row_ndx_1, row_ndx_2);
}


void MixedColumn::do_clear(size_t num_rows)
{
    discard_child_accessors();
    bool broken_reciprocal_backlinks = false;              // Value is immaterial for these column types
    m_types->clear(num_rows, broken_reciprocal_backlinks); // Throws
    m_data->clear(num_rows, broken_reciprocal_backlinks);  // Throws
    if (m_binary_data) {
        m_binary_data->clear(); // Throws
    }
}


DataType MixedColumn::get_type(size_t ndx) const noexcept
{
    REALM_ASSERT_3(ndx, <, m_types->size());
    MixedColType coltype = MixedColType(m_types->get(ndx));
    switch (coltype) {
        case mixcol_IntNeg:
            return type_Int;
        case mixcol_DoubleNeg:
            return type_Double;
        default:
            return DataType(coltype); // all others must be in sync with ColumnType
    }
}


void MixedColumn::set_string(size_t ndx, StringData value)
{
    REALM_ASSERT_3(ndx, <, m_types->size());
    ensure_binary_data_column();

    MixedColType type = MixedColType(m_types->get(ndx));

    // See if we can reuse data position
    if (type == mixcol_String) {
        size_t data_ndx = size_t(uint64_t(m_data->get(ndx)) >> 1);
        m_binary_data->set_string(data_ndx, value);
    }
    else if (type == mixcol_Binary) {
        size_t data_ndx = size_t(uint64_t(m_data->get(ndx)) >> 1);
        m_binary_data->set_string(data_ndx, value);
        m_types->set(ndx, mixcol_String);
    }
    else {
        // Remove refs or binary data
        clear_value_and_discard_subtab_acc(ndx, mixcol_String); // Throws

        // Add value to data column
        size_t data_ndx = m_binary_data->size();
        m_binary_data->add_string(value);

        // Shift value one bit and set lowest bit to indicate that this is not a ref
        int64_t v = int64_t((uint64_t(data_ndx) << 1) + 1);

        m_types->set(ndx, mixcol_String);
        m_data->set(ndx, v);
    }
}

void MixedColumn::set_binary(size_t ndx, BinaryData value)
{
    REALM_ASSERT_3(ndx, <, m_types->size());
    ensure_binary_data_column();

    MixedColType type = MixedColType(m_types->get(ndx));

    // See if we can reuse data position
    if (type == mixcol_String) {
        size_t data_ndx = size_t(uint64_t(m_data->get(ndx)) >> 1);
        m_binary_data->set(data_ndx, value);
        m_types->set(ndx, mixcol_Binary);
    }
    else if (type == mixcol_Binary) {
        size_t data_ndx = size_t(uint64_t(m_data->get(ndx)) >> 1);
        m_binary_data->set(data_ndx, value);
    }
    else {
        // Remove refs or binary data
        clear_value_and_discard_subtab_acc(ndx, mixcol_Binary); // Throws

        // Add value to data column
        size_t data_ndx = m_binary_data->size();
        m_binary_data->add(value);

        // Shift value one bit and set lowest bit to indicate that this is not a ref
        int64_t v = int64_t((uint64_t(data_ndx) << 1) + 1);

        m_types->set(ndx, mixcol_Binary);
        m_data->set(ndx, v);
    }
}

void MixedColumn::set_timestamp(size_t ndx, Timestamp value)
{
    REALM_ASSERT_3(ndx, <, m_types->size());
    ensure_timestamp_column();

    MixedColType type = MixedColType(m_types->get(ndx));

    // See if we can reuse data position
    if (type == mixcol_Timestamp) {
        size_t data_ndx = size_t(uint64_t(m_data->get(ndx)) >> 1);
        m_timestamp_data->set(data_ndx, value);
    }
    else {
        // Remove refs or string / binary data
        clear_value_and_discard_subtab_acc(ndx, type); // Throws

        // Add value to data column
        size_t data_ndx = m_timestamp_data->size();
        m_timestamp_data->add(value);

        // Shift value one bit and set lowest bit to indicate that this is not a ref
        int64_t v = int64_t((uint64_t(data_ndx) << 1) + 1);

        m_types->set(ndx, mixcol_Timestamp);
        m_data->set(ndx, v);
    }
}

bool MixedColumn::compare_mixed(const MixedColumn& c) const
{
    const size_t n = size();
    if (c.size() != n)
        return false;

    for (size_t i = 0; i < n; ++i) {
        DataType type = get_type(i);
        if (c.get_type(i) != type)
            return false;
        switch (type) {
            case type_Int:
                if (get_int(i) != c.get_int(i))
                    return false;
                break;
            case type_Bool:
                if (get_bool(i) != c.get_bool(i))
                    return false;
                break;
            case type_OldDateTime:
                if (get_olddatetime(i) != c.get_olddatetime(i))
                    return false;
                break;
            case type_Timestamp:
                if (get_timestamp(i) != c.get_timestamp(i))
                    return false;
                break;
            case type_Float:
                if (get_float(i) != c.get_float(i))
                    return false;
                break;
            case type_Double:
                if (get_double(i) != c.get_double(i))
                    return false;
                break;
            case type_String:
                if (get_string(i) != c.get_string(i))
                    return false;
                break;
            case type_Binary:
                if (get_binary(i) != c.get_binary(i))
                    return false;
                break;
            case type_Table: {
                ConstTableRef t1 = get_subtable_ptr(i)->get_table_ref();
                ConstTableRef t2 = c.get_subtable_ptr(i)->get_table_ref();
                if (*t1 != *t2)
                    return false;
                break;
            }
            case type_Mixed:
            case type_Link:
            case type_LinkList:
                REALM_ASSERT(false);
                break;
        }
    }
    return true;
}


int MixedColumn::compare_values(size_t, size_t) const noexcept
{
    REALM_ASSERT(false); // querying Mixed is not supported
    return 0;
}


void MixedColumn::do_discard_child_accessors() noexcept
{
    discard_child_accessors();
}


ref_type MixedColumn::create(Allocator& alloc, size_t size)
{
    Array top(alloc);
    top.create(Array::type_HasRefs); // Throws

    {
        int_fast64_t v = mixcol_Int;
        ref_type ref = IntegerColumn::create(alloc, Array::type_Normal, size, v); // Throws
        v = from_ref(ref);
        top.add(v); // Throws
    }
    {
        int_fast64_t v = 1;                                                        // 1 + 2*value where value is 0
        ref_type ref = IntegerColumn::create(alloc, Array::type_HasRefs, size, v); // Throws
        v = from_ref(ref);
        top.add(v); // Throws
    }

    return top.get_ref();
}


ref_type MixedColumn::write(size_t slice_offset, size_t slice_size, size_t table_size, _impl::OutputStream& out) const
{
    // FIXME:There is no reasonably efficient way to implement this. The
    // problem is that we have no guarantees about how the order of entries in
    // m_binary_data relate to the order of entries in the column.
    //
    // It seems that we would have to change m_binary_data to always contain one
    // entry for each entry in the column, and at the corresponding index.
    //
    // An even better solution will probably be to change a mixed column into an
    // ordinary column of mixed leafs. BinaryColumn can serve as a model of how
    // to place multiple subarrays into a single leaf.
    //
    // There are other options such as storing a ref to a ArrayBlob in m_data if
    // the type is 'string'.
    //
    // Unfortunately this will break the file format compatibility.
    //
    // The fact that the current design has other flaws (se FIXMEs in
    // MixedColumn::clear_value()) makes it even more urgent to change the
    // representation and implementation of MixedColumn. Note however, that
    // Mixed is not currently publicly supported.
    //
    // In fact, there is yet another problem with the current design, it relies
    // on the ability of a column to know its own size. While this is not an
    // urgent problem, it is in conflict with the desire to drop the `N_t` field
    // from the B+-tree inner node (a.k.a. `total_elems_in_subtree`).

    ref_type types_ref = m_types->write(slice_offset, slice_size, table_size, out); // Throws
    ref_type data_ref = m_data->write(slice_offset, slice_size, table_size, out);   // Throws

    // FIXME: This is far from good enough. See comments above.
    ref_type binary_data_ref = 0;
    if (m_binary_data) {
        bool deep = true;                                                                      // Deep
        bool only_if_modified = false;                                                         // Always
        binary_data_ref = m_binary_data->get_root_array()->write(out, deep, only_if_modified); // Throws
    }

    // build new top array
    Array top(Allocator::get_default());
    _impl::ShallowArrayDestroyGuard dg(&top);
    top.create(Array::type_HasRefs); // Throws
    {
        int_fast64_t v(from_ref(types_ref));
        top.add(v); // Throws
    }
    {
        int_fast64_t v(from_ref(data_ref));
        top.add(v); // Throws
    }
    if (binary_data_ref != 0) {
        int_fast64_t v(from_ref(binary_data_ref));
        top.add(v); // Throws
    }

    // Write new top array
    bool deep = false;                             // Shallow
    bool only_if_modified = false;                 // Always
    return top.write(out, deep, only_if_modified); // Throws
}

<<<<<<< HEAD

#ifdef REALM_DEBUG // LCOV_EXCL_START ignore debug functions
=======
// LCOV_EXCL_START ignore debug functions
>>>>>>> a927a0c7

void MixedColumn::verify() const
{
#ifdef REALM_DEBUG
    do_verify(0, 0);
#endif
}

void MixedColumn::verify(const Table& table, size_t col_ndx) const
{
#ifdef REALM_DEBUG
    do_verify(&table, col_ndx);

    // Verify each sub-table
    size_t n = size();
    for (size_t i = 0; i < n; ++i) {
        int64_t v = m_data->get(i);
        if (v == 0 || v & 0x1)
            continue;
        ConstTableRef subtable = m_data->get_subtable_ptr(i)->get_table_ref();
        REALM_ASSERT_3(subtable->get_parent_row_index(), ==, i);
        subtable->verify();
    }
#else
    static_cast<void>(table);
    static_cast<void>(col_ndx);
#endif
}

void MixedColumn::do_dump_node_structure(std::ostream& out, int level) const
{
<<<<<<< HEAD
    m_array->verify();
    m_types->verify();
    if (table) {
        m_data->verify(*table, col_ndx);
    }
    else {
        m_data->verify();
    }
    if (m_binary_data)
        m_binary_data->verify();

    // types and refs should be in sync
    size_t types_len = m_types->size();
    size_t refs_len = m_data->size();
    REALM_ASSERT_3(types_len, ==, refs_len);
=======
#ifdef REALM_DEBUG
    m_types->do_dump_node_structure(out, level); // FIXME: How to do this?
#else
    static_cast<void>(out);
    static_cast<void>(level);
#endif
>>>>>>> a927a0c7
}

void MixedColumn::leaf_to_dot(MemRef, ArrayParent*, size_t, std::ostream&) const
{
}

void MixedColumn::to_dot(std::ostream& out, StringData title) const
{
#ifdef REALM_DEBUG
    ref_type ref = get_ref();
    out << "subgraph cluster_mixed_column" << ref << " {" << std::endl;
    out << " label = \"Mixed column";
    if (title.size() != 0)
        out << "\\n'" << title << "'";
    out << "\";" << std::endl;

    m_array->to_dot(out, "mixed_top");
    m_types->to_dot(out, "types");
    m_data->to_dot(out, "refs");
    if (m_array->size() > 2)
        m_binary_data->to_dot(out, "data");

    // Write sub-tables
    size_t n = size();
    for (size_t i = 0; i != n; ++i) {
        MixedColType type = MixedColType(m_types->get(i));
        if (type != mixcol_Table)
            continue;
        ConstTableRef subtable = m_data->get_subtable_ptr(i)->get_table_ref();
        subtable->to_dot(out);
    }

    out << "}" << std::endl;
#else
    static_cast<void>(out);
    static_cast<void>(title);
#endif
}

#ifdef REALM_DEBUG

void MixedColumn::do_verify(const Table* table, size_t col_ndx) const
{
    m_array->verify();
    m_types->verify();
    if (table) {
        m_data->verify(*table, col_ndx);
    }
    else {
        m_data->verify();
    }
    if (m_binary_data)
        m_binary_data->verify();

    // types and refs should be in sync
    size_t types_len = m_types->size();
    size_t refs_len = m_data->size();
    REALM_ASSERT_3(types_len, ==, refs_len);
}

#endif // LCOV_EXCL_STOP ignore debug functions<|MERGE_RESOLUTION|>--- conflicted
+++ resolved
@@ -513,12 +513,7 @@
     return top.write(out, deep, only_if_modified); // Throws
 }
 
-<<<<<<< HEAD
-
-#ifdef REALM_DEBUG // LCOV_EXCL_START ignore debug functions
-=======
 // LCOV_EXCL_START ignore debug functions
->>>>>>> a927a0c7
 
 void MixedColumn::verify() const
 {
@@ -550,30 +545,12 @@
 
 void MixedColumn::do_dump_node_structure(std::ostream& out, int level) const
 {
-<<<<<<< HEAD
-    m_array->verify();
-    m_types->verify();
-    if (table) {
-        m_data->verify(*table, col_ndx);
-    }
-    else {
-        m_data->verify();
-    }
-    if (m_binary_data)
-        m_binary_data->verify();
-
-    // types and refs should be in sync
-    size_t types_len = m_types->size();
-    size_t refs_len = m_data->size();
-    REALM_ASSERT_3(types_len, ==, refs_len);
-=======
 #ifdef REALM_DEBUG
     m_types->do_dump_node_structure(out, level); // FIXME: How to do this?
 #else
     static_cast<void>(out);
     static_cast<void>(level);
 #endif
->>>>>>> a927a0c7
 }
 
 void MixedColumn::leaf_to_dot(MemRef, ArrayParent*, size_t, std::ostream&) const
