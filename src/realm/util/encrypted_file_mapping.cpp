--- conflicted
+++ resolved
@@ -464,14 +464,9 @@
         if (m == this || !m->contains_page(page_ndx_in_file))
             continue;
 
-<<<<<<< HEAD
-        if (m->m_up_to_date_pages[page]) {
-            memcpy(page_addr(page), m->page_addr(page), 1ULL << m_page_shift);
-=======
         size_t shadow_mapping_local_ndx = page_ndx_in_file - m->m_first_page;
         if (m->m_up_to_date_pages[shadow_mapping_local_ndx]) {
-            memcpy(page_addr(local_page_ndx), m->page_addr(shadow_mapping_local_ndx), 1 << m_page_shift);
->>>>>>> 88d19bec
+            memcpy(page_addr(local_page_ndx), m->page_addr(shadow_mapping_local_ndx), 1ULL << m_page_shift);
             return true;
         }
     }
@@ -484,15 +479,10 @@
 
     char* addr = page_addr(local_page_ndx);
 
-<<<<<<< HEAD
-    if (!copy_up_to_date_page(i))
-        m_file.cryptor.read(m_file.fd, off_t(i << m_page_shift), addr, 1ULL << m_page_shift);
-=======
     if (!copy_up_to_date_page(local_page_ndx)) {
         size_t page_ndx_in_file = local_page_ndx + m_first_page;
-        m_file.cryptor.read(m_file.fd, page_ndx_in_file << m_page_shift, addr, 1 << m_page_shift);
-    }
->>>>>>> 88d19bec
+        m_file.cryptor.read(m_file.fd, off_t(page_ndx_in_file << m_page_shift), addr, 1ULL << m_page_shift);
+    }
 
     m_up_to_date_pages[local_page_ndx] = true;
 }
@@ -520,38 +510,23 @@
     if (!m_up_to_date_pages[local_page_ndx])
         return;
 
-<<<<<<< HEAD
-    if (!m_file.cryptor.read(m_file.fd, off_t(page << m_page_shift), m_validate_buffer.get(), 1ULL << m_page_shift))
-=======
     const size_t page_ndx_in_file = local_page_ndx + m_first_page;
-    if (!m_file.cryptor.read(m_file.fd, page_ndx_in_file << m_page_shift, m_validate_buffer.get(), 1 << m_page_shift))
->>>>>>> 88d19bec
+    if (!m_file.cryptor.read(m_file.fd, off_t(page_ndx_in_file << m_page_shift), m_validate_buffer.get(), 1ULL << m_page_shift))
         return;
 
     for (size_t i = 0; i < m_file.mappings.size(); ++i) {
         EncryptedFileMapping* m = m_file.mappings[i];
-<<<<<<< HEAD
-        if (m != this && page < m->m_page_count && m->m_dirty_pages[page]) {
-            memcpy(m_validate_buffer.get(), m->page_addr(page), 1ULL << m_page_shift);
-=======
         size_t shadow_mapping_local_ndx = page_ndx_in_file - m->m_first_page;
         if (m != this && m->contains_page(page_ndx_in_file) && m->m_dirty_pages[shadow_mapping_local_ndx]) {
-            memcpy(m_validate_buffer.get(), m->page_addr(shadow_mapping_local_ndx), 1 << m_page_shift);
->>>>>>> 88d19bec
+            memcpy(m_validate_buffer.get(), m->page_addr(shadow_mapping_local_ndx), 1ULL << m_page_shift);
             break;
         }
     }
 
-<<<<<<< HEAD
-    if (memcmp(m_validate_buffer.get(), page_addr(page), 1ULL << m_page_shift)) {
-        std::cerr << "mismatch " << this << ": fd(" << m_file.fd << ") page(" << page << "/" << m_page_count << ") "
-                  << m_validate_buffer.get() << " " << page_addr(page) << std::endl;
-=======
-    if (memcmp(m_validate_buffer.get(), page_addr(local_page_ndx), 1 << m_page_shift)) {
+    if (memcmp(m_validate_buffer.get(), page_addr(local_page_ndx), 1ULL << m_page_shift)) {
         std::cerr << "mismatch " << this << ": fd(" << m_file.fd << ")"
                   << "page(" << local_page_ndx << "/" << m_up_to_date_pages.size() << ") "
                   << m_validate_buffer.get() << " " << page_addr(local_page_ndx) << std::endl;
->>>>>>> 88d19bec
         REALM_TERMINATE("");
     }
 #else
@@ -577,14 +552,9 @@
             continue;
         }
 
-<<<<<<< HEAD
-        m_file.cryptor.write(m_file.fd, off_t(i << m_page_shift), page_addr(i), 1ULL << m_page_shift);
-        m_dirty_pages[i] = false;
-=======
         size_t page_ndx_in_file = local_page_ndx + m_first_page;
-        m_file.cryptor.write(m_file.fd, page_ndx_in_file << m_page_shift, page_addr(local_page_ndx), 1 << m_page_shift);
+        m_file.cryptor.write(m_file.fd, off_t(page_ndx_in_file << m_page_shift), page_addr(local_page_ndx), 1ULL << m_page_shift);
         m_dirty_pages[local_page_ndx] = false;
->>>>>>> 88d19bec
     }
 
     validate();
